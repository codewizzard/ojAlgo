/*
 * Copyright 1997-2019 Optimatika
 *
 * Permission is hereby granted, free of charge, to any person obtaining a copy
 * of this software and associated documentation files (the "Software"), to deal
 * in the Software without restriction, including without limitation the rights
 * to use, copy, modify, merge, publish, distribute, sublicense, and/or sell
 * copies of the Software, and to permit persons to whom the Software is
 * furnished to do so, subject to the following conditions:
 *
 * The above copyright notice and this permission notice shall be included in
 * all copies or substantial portions of the Software.
 *
 * THE SOFTWARE IS PROVIDED "AS IS", WITHOUT WARRANTY OF ANY KIND, EXPRESS OR
 * IMPLIED, INCLUDING BUT NOT LIMITED TO THE WARRANTIES OF MERCHANTABILITY,
 * FITNESS FOR A PARTICULAR PURPOSE AND NONINFRINGEMENT. IN NO EVENT SHALL THE
 * AUTHORS OR COPYRIGHT HOLDERS BE LIABLE FOR ANY CLAIM, DAMAGES OR OTHER
 * LIABILITY, WHETHER IN AN ACTION OF CONTRACT, TORT OR OTHERWISE, ARISING FROM,
 * OUT OF OR IN CONNECTION WITH THE SOFTWARE OR THE USE OR OTHER DEALINGS IN THE
 * SOFTWARE.
 */
package org.ojalgo.netio;

import java.io.BufferedReader;
import java.io.DataOutputStream;
import java.io.IOException;
import java.io.InputStream;
import java.io.InputStreamReader;
import java.io.Reader;
import java.io.UnsupportedEncodingException;
import java.net.*;
import java.nio.charset.StandardCharsets;
import java.util.Collection;
import java.util.LinkedHashSet;
import java.util.Map;
import java.util.Objects;
import java.util.Properties;
import java.util.Set;
import java.util.stream.Collectors;

import org.ojalgo.ProgrammingError;
import org.ojalgo.netio.BasicLogger.Printer;

/**
 * ResourceLocator - it's a URI/URL builder.
 *
 * @author apete
 */
public final class ResourceLocator {

    public static class KeyedValues implements Map<String, String> {

        private final Set<String> myOrderedKeys = new LinkedHashSet<>();
        /**
         * Takes advantage of the fact that java.util.Properties support strings with unicode escape
         * sequences, and that it can delegate to default values.
         */
        private final Properties myValues;

        public KeyedValues() {
            super();
            myValues = new Properties();
        }

        KeyedValues(Properties defaults) {
            super();
            myValues = new Properties(defaults);
        }

        public void clear() {
            myOrderedKeys.clear();
            myValues.clear();
        }

        public boolean containsKey(Object key) {
            return myValues.containsKey(key);
        }

        public boolean containsValue(Object value) {
            return myValues.containsValue(value);
        }

        public Set<Entry<String, String>> entrySet() {
            return myValues.entrySet().stream().map(e -> new Entry<String, String>() {

                public String getKey() {
                    return e.getKey().toString();
                }

                public String getValue() {
                    return e.getValue().toString();
                }

                public String setValue(String value) {
                    String prev = e.getValue().toString();
                    e.setValue(value);
                    return prev;
                }
            }).collect(Collectors.toSet());
        }

        @Override
        public boolean equals(Object obj) {
            if (this == obj) {
                return true;
            }
            if (obj == null) {
                return false;
            }
            if (!(obj instanceof KeyedValues)) {
                return false;
            }
            KeyedValues other = (KeyedValues) obj;
            return Objects.equals(myOrderedKeys, other.myOrderedKeys) && Objects.equals(myValues, other.myValues);
        }

        public String get(Object key) {
            return myValues.getProperty(key.toString());
        }

        @Override
        public int hashCode() {
            return Objects.hash(myOrderedKeys, myValues);
        }

        public boolean isEmpty() {
            return myValues.isEmpty();
        }

        public Set<String> keySet() {
            return myValues.stringPropertyNames();
        }

        /**
         * Will parse/split the query string into key-value pairs and store those.
         *
         * @param keysAndValues A query (or form) string
         */
        public void parse(String keysAndValues) {
            if (keysAndValues != null) {
                String[] pairs = keysAndValues.split("&");
                for (int i = 0; i < pairs.length; i++) {
                    String pair = pairs[i];
                    int split = pair.indexOf("=");
                    String key = pair.substring(0, split);
                    String value = pair.substring(split + 1);
                    this.put(key, value);
                }
            }
        }

        public String put(String key, String value) {
            myOrderedKeys.add(key);
            return String.valueOf(myValues.setProperty(key, value));
        }

        public void putAll(Map<? extends String, ? extends String> m) {
            myValues.putAll(m);
        }

        public String remove(Object key) {
            myOrderedKeys.remove(key);
            Object removed = myValues.remove(key);
            return removed != null ? removed.toString() : null;
        }

        public int size() {
            return myValues.size();
        }

        /**
         * @return A query string like: key1=value1&key2=value2...
         */
        @Override
        public String toString() {
            return myOrderedKeys.stream().map(key -> key + "=" + myValues.getProperty(key)).collect(Collectors.joining("&"));
        }

        public Collection<String> values() {
            return myValues.values().stream().map(v -> v.toString()).collect(Collectors.toList());
        }

        Set<String> getOrderedKeys() {
            return myOrderedKeys;
        }

        Properties getValues() {
            return myValues;
        }

    }

    public static enum Method {
        DELETE, GET, HEAD, OPTIONS, POST, PUT, TRACE;
    }

    public static final class Request implements BasicLogger.Printable {

        private final KeyedValues myForm = new KeyedValues();
        private String myFragment = null;
        private String myHost = null;
        private ResourceLocator.Method myMethod = ResourceLocator.Method.GET;
        private String myPath = "";
        private int myPort = -1; // -1 ==> undefined
        private final KeyedValues myQuery = new KeyedValues();
        private String myScheme = "https";

        private final ResourceLocator.Session mySession;

        Request(ResourceLocator.Session session) {
            super();
            mySession = session;
        }

        Request(ResourceLocator.Session session, URL url) {
            super();
            mySession = session;

            myScheme = url.getProtocol();
            myHost = url.getHost();
            myPort = url.getPort();
            myPath = url.getPath();
            myQuery.parse(url.getQuery());
        }

        @Override
        public boolean equals(Object obj) {
            if (this == obj) {
                return true;
            }
            if (obj == null) {
                return false;
            }
            if (!(obj instanceof Request)) {
                return false;
            }
            Request other = (Request) obj;
            return Objects.equals(myForm, other.myForm) && Objects.equals(myFragment, other.myFragment) && Objects.equals(myHost, other.myHost)
                    && (myMethod == other.myMethod) && Objects.equals(myPath, other.myPath) && (myPort == other.myPort)
                    && Objects.equals(myQuery, other.myQuery) && Objects.equals(myScheme, other.myScheme) && Objects.equals(mySession, other.mySession);
        }

        public ResourceLocator.Request form(String form) {
            myQuery.parse(form);
            return this;
        }

        public ResourceLocator.Request form(final String key, final String value) {
            ProgrammingError.throwIfNull(key);
            if (value != null) {
                myForm.put(key, value);
            } else {
                myForm.remove(key);
            }
            return this;
        }

        public ResourceLocator.Request fragment(final String fragment) {
            myFragment = fragment;
            return this;
        }

        public String getFormValue(String key) {
            return myForm.get(key);
        }

        public String getQueryValue(String key) {
            return myQuery.get(key);
        }

        @Override
        public int hashCode() {
            return Objects.hash(myForm, myFragment, myHost, myMethod, myPath, myPort, myQuery, myScheme, mySession);
        }

        public ResourceLocator.Request host(final String host) {
            myHost = host;
            return this;
        }

        public ResourceLocator.Request method(final Method method) {
            myMethod = method;
            return this;
        }

        public ResourceLocator.Request path(final String path) {
            ProgrammingError.throwIfNull(path);
            myPath = path;
            return this;
        }

        /**
         * The default (null) value is -1.
         */
        public ResourceLocator.Request port(final int port) {
            myPort = port;
            return this;
        }

        public void print(Printer receiver) {
            mySession.print(receiver);
            receiver.println("Request URL: {}", this.toURL());
            if (myForm.size() > 0) {
                receiver.println("Request form: {}", myForm);
            }
        }

        public ResourceLocator.Request query(String query) {
            myQuery.parse(query);
            return this;
        }

        public ResourceLocator.Request query(final String key, final String value) {
            ProgrammingError.throwIfNull(key);
            if (value != null) {
                myQuery.put(key, value);
            } else {
                myQuery.remove(key);
            }
            return this;
        }

        public Response response() {
            return new Response(this);
        }

        /**
         * Protocol The default value is "https"
         */
        public ResourceLocator.Request scheme(final String scheme) {
            myScheme = scheme;
            return this;
        }

        @Override
        public String toString() {
            return this.toURL().toString();
        }

        private String query() {
            if (myQuery.isEmpty()) {
                return null;
            } else {
                return myQuery.toString();
            }
        }

        private URL toURL() {
            try {
                final URI uri = new URI(myScheme, null, myHost, myPort, myPath, this.query(), myFragment);
                return uri.toURL();
            } catch (final URISyntaxException | MalformedURLException xcptn) {
                throw new ProgrammingError(xcptn);
            }
        }

        void configure(HttpURLConnection connection) {
            try {
                connection.setRequestMethod(myMethod.name());
            } catch (ProtocolException exception) {
                throw new ProgrammingError(exception);
            }
        }

        String form() {
            if (myForm.isEmpty()) {
                return null;
            } else {
                return myForm.toString();
            }
        }

        ResourceLocator.Session getSession() {
            return mySession;
        }

        URLConnection newConnection() {

            URLConnection retVal = null;
            try {
                CookieHandler.setDefault(mySession.getCookieManager());
                retVal = this.toURL().openConnection();
            } catch (final IOException exception) {
                exception.printStackTrace();
            }
            return retVal;
        }

    }

    public static final class Response implements BasicLogger.Printable {

        private final URLConnection myConnection;
        private final ResourceLocator.Session mySession;

        private transient String myString;

        Response(ResourceLocator.Request request) {

            super();

            mySession = request.getSession();

            myConnection = request.newConnection();

            if (myConnection instanceof HttpURLConnection) {
                request.configure((HttpURLConnection) myConnection);
            }

            String form = request.form();
            if ((form != null) && (form.length() > 0)) {
                myConnection.setDoOutput(true);
                try (DataOutputStream output = new DataOutputStream(myConnection.getOutputStream())) {
                    output.write(form.getBytes(UTF_8));
                } catch (IOException exception) {
                    exception.printStackTrace();
                }
            }
        }

        /**
         * Will recreate the request that resulted in the final response. If there has been one or more
         * redirects, then this is NOT the same as the original request.
         */
        public ResourceLocator.Request getRequest() {
            return new ResourceLocator.Request(mySession, myConnection.getURL());
        }

        /**
         * @return The http response status code, or -1 if this is not http/hhtps or if the code cannot be
         *         discerned from the response
         */
        public int getStatusCode() {
            if (myConnection instanceof HttpURLConnection) {
                try {
                    return ((HttpURLConnection) myConnection).getResponseCode();
                } catch (IOException exception) {
                    return -1;
                }
            } else {
                return -1;
            }
        }

        /**
         * Open connection and return an input stream reader. This method can only be called once on each
         * instance, and the {@link #toString()} and {@link #print(Printer)} methods delegate to this method.
         * (Those methods can be called multiple timea.)
         */
        public Reader getStreamReader() {
            return new InputStreamReader(this.getInputStream());
        }

        /**
         * @return true if the status (response) code is in [200,300)
         */
        public boolean isResponseOK() {
            int statusCode = this.getStatusCode();
            if ((200 <= statusCode) && (statusCode < 300)) {
                return true;
            } else {
                return false;
            }
        }

        public void print(Printer receiver) {
            receiver.println("Response body: {}", this.toString());
            receiver.println("Response headers: {}", myConnection.getHeaderFields());
            receiver.println("<Recreated>");
            this.getRequest().print(receiver);
            receiver.println("</Recreated>");
            mySession.print(receiver);
        }

        @Override
        public String toString() {

            if (myString == null) {

                StringBuilder builder = new StringBuilder();
                String line = null;
                try (BufferedReader reader = new BufferedReader(this.getStreamReader())) {
                    while ((line = reader.readLine()) != null) {
                        builder.append(line);
                    }
                } catch (IOException exception) {
                    exception.printStackTrace();
                }
                myString = builder.toString();
            }

            return myString;
        }

        /**
         * Open a connection and get the input stream.
         */
        InputStream getInputStream() {
            InputStream retVal = null;
            try {
                retVal = myConnection.getInputStream();
            } catch (final IOException exception) {
                exception.printStackTrace();
            }
            return retVal;
        }

    }

    public static final class Session implements BasicLogger.Printable {

        private final CookieManager myCookieManager = new CookieManager(null, CookiePolicy.ACCEPT_ALL);
        private final KeyedValues myParameters = new KeyedValues(DEFAULTS.getValues());

        Session() {
            super();
<<<<<<< HEAD
=======
            CookieHandler.setDefault(myCookieManager);
>>>>>>> ee091eab
        }

        public String getParameterValue(String key) {
            return myParameters.get(key);
        }

        public ResourceLocator.Session parameter(String key, String value) {
            if (value != null) {
                myParameters.put(key, value);
            } else {
                myParameters.remove(key);
            }
            return this;
        }

        public void print(BasicLogger.Printer receiver) {
            receiver.println("Session parameters: {}", myParameters);
            receiver.println("Session cookies: {}", myCookieManager.getCookieStore().getCookies());
        }

        public Request request() {
            return new Request(this);
        }

        public Request request(String url) {
            try {
                return new Request(this, new URL(url));
            } catch (MalformedURLException exception) {
                throw new ProgrammingError(exception);
            }
        }

        public void reset() {
            myParameters.clear();
            myCookieManager.getCookieStore().removeAll();
        }

        CookieManager getCookieManager() {
            return myCookieManager;
        }

    }

    /**
     * Default session parameters
     */
    public static ResourceLocator.KeyedValues DEFAULTS = new ResourceLocator.KeyedValues();

    static final String UTF_8 = StandardCharsets.UTF_8.name();

    public static ResourceLocator.Session session() {
        return new Session();
    }

    static String urldecode(String encoded) {
        try {
            return URLDecoder.decode(encoded, UTF_8);
        } catch (UnsupportedEncodingException exception) {
            return null;
        }
    }

    static String urlencode(String unencoded) {
        try {
            return URLEncoder.encode(unencoded, UTF_8);
        } catch (UnsupportedEncodingException exception) {
            return null;
        }
    }

    private transient ResourceLocator.Request myRequest = null;
    private final ResourceLocator.Session mySession = new Session();

    public ResourceLocator() {
        super();
    }

    public ResourceLocator(final String url) {
        super();
        myRequest = mySession.request(url);
    }

    public ResourceLocator form(final String key, final String value) {
        this.request().form(key, value);
        return this;
    }

    public ResourceLocator fragment(final String fragment) {
        this.request().fragment(fragment);
        return this;
    }

    /**
     * Open connection and return an input stream reader.
     */
    public Reader getStreamReader() {
        return this.response().getStreamReader();
    }

    public ResourceLocator host(final String host) {
        this.request().host(host);
        return this;
    }

    public ResourceLocator method(final Method method) {
        this.request().method(method);
        return this;
    }

    public ResourceLocator path(final String path) {
        this.request().path(path);
        return this;
    }

    /**
     * The default (null) value is -1.
     */
    public ResourceLocator port(final int port) {
        this.request().port(port);
        return this;
    }

    public ResourceLocator query(final String key, final String value) {
        this.request().query(key, value);
        return this;
    }

    /**
     * Protocol The default value is "https"
     */
    public ResourceLocator scheme(final String scheme) {
        this.request().scheme(scheme);
        return this;
    }

    @Override
    public String toString() {
        return this.request().toString();
    }

    private ResourceLocator.Request request() {
        if (myRequest == null) {
            myRequest = mySession.request();
        }
        return myRequest;
    }

    private ResourceLocator.Response response() {
        return new Response(this.request());
    }

}<|MERGE_RESOLUTION|>--- conflicted
+++ resolved
@@ -514,10 +514,7 @@
 
         Session() {
             super();
-<<<<<<< HEAD
-=======
             CookieHandler.setDefault(myCookieManager);
->>>>>>> ee091eab
         }
 
         public String getParameterValue(String key) {
