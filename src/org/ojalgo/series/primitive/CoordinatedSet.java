--- conflicted
+++ resolved
@@ -21,10 +21,7 @@
  */
 package org.ojalgo.series.primitive;
 
-<<<<<<< HEAD
-=======
 import java.util.ArrayList;
->>>>>>> ee091eab
 import java.util.Arrays;
 import java.util.List;
 import java.util.SortedSet;
@@ -38,27 +35,6 @@
 
 public class CoordinatedSet<K extends Comparable<? super K>> {
 
-<<<<<<< HEAD
-    @SuppressWarnings("unchecked")
-    public static <K extends Comparable<? super K>> CoordinatedSet<K> from(BasicSeries<K, ?>... uncoordinated) {
-        return CoordinatedSet.from(Arrays.asList(uncoordinated));
-    }
-
-    public static <K extends Comparable<? super K>> CoordinatedSet<K> from(List<? extends BasicSeries<K, ?>> uncoordinated) {
-
-        K first = BasicSeries.findLatestFirstKey(uncoordinated);
-        K last = BasicSeries.findEarliestLastKey(uncoordinated);
-
-        SortedSet<K> relevantKeys = new TreeSet<>();
-        for (BasicSeries<K, ?> individual : uncoordinated) {
-            relevantKeys.addAll(individual.subMap(first, last).keySet());
-        }
-        relevantKeys.add(last);
-
-        int numberOfSeries = uncoordinated.size();
-        int numberOfKeys = relevantKeys.size();
-
-=======
     public static final class Builder<K extends Comparable<? super K>> {
 
         private final List<Supplier<BasicSeries<K, ?>>> mySuppliers = new ArrayList<>();
@@ -103,7 +79,6 @@
         int numberOfSeries = uncoordinated.size();
         int numberOfKeys = relevantKeys.size();
 
->>>>>>> ee091eab
         PrimitiveSeries[] coordinated = new PrimitiveSeries[numberOfSeries];
 
         for (int s = 0; s < numberOfSeries; s++) {
@@ -150,8 +125,6 @@
         return myLastKey;
     }
 
-<<<<<<< HEAD
-=======
     public MatrixStore<Double> getSamples() {
         return PrimitiveDenseStore.FACTORY.columns(myCoordinated);
     }
@@ -164,7 +137,6 @@
         return PrimitiveDenseStore.FACTORY.columns(operated);
     }
 
->>>>>>> ee091eab
     public PrimitiveSeries getSeries(int index) {
         return myCoordinated[index];
     }
