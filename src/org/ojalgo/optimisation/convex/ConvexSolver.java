/*
 * Copyright 1997-2019 Optimatika
 *
 * Permission is hereby granted, free of charge, to any person obtaining a copy
 * of this software and associated documentation files (the "Software"), to deal
 * in the Software without restriction, including without limitation the rights
 * to use, copy, modify, merge, publish, distribute, sublicense, and/or sell
 * copies of the Software, and to permit persons to whom the Software is
 * furnished to do so, subject to the following conditions:
 *
 * The above copyright notice and this permission notice shall be included in
 * all copies or substantial portions of the Software.
 *
 * THE SOFTWARE IS PROVIDED "AS IS", WITHOUT WARRANTY OF ANY KIND, EXPRESS OR
 * IMPLIED, INCLUDING BUT NOT LIMITED TO THE WARRANTIES OF MERCHANTABILITY,
 * FITNESS FOR A PARTICULAR PURPOSE AND NONINFRINGEMENT. IN NO EVENT SHALL THE
 * AUTHORS OR COPYRIGHT HOLDERS BE LIABLE FOR ANY CLAIM, DAMAGES OR OTHER
 * LIABILITY, WHETHER IN AN ACTION OF CONTRACT, TORT OR OTHERWISE, ARISING FROM,
 * OUT OF OR IN CONNECTION WITH THE SOFTWARE OR THE USE OR OTHER DEALINGS IN THE
 * SOFTWARE.
 */
package org.ojalgo.optimisation.convex;

import static org.ojalgo.function.constant.PrimitiveMath.*;

import java.util.List;
import java.util.Set;
import java.util.stream.Collectors;

import org.ojalgo.ProgrammingError;
import org.ojalgo.array.Array1D;
import org.ojalgo.array.SparseArray;
import org.ojalgo.function.BinaryFunction;
import org.ojalgo.function.UnaryFunction;
<<<<<<< HEAD
=======
import org.ojalgo.function.constant.PrimitiveMath;
>>>>>>> ee091eab
import org.ojalgo.matrix.PrimitiveMatrix;
import org.ojalgo.matrix.decomposition.Cholesky;
import org.ojalgo.matrix.decomposition.Eigenvalue;
import org.ojalgo.matrix.decomposition.LU;
import org.ojalgo.matrix.store.MatrixStore;
import org.ojalgo.matrix.store.PhysicalStore;
import org.ojalgo.matrix.store.PrimitiveDenseStore;
import org.ojalgo.matrix.store.RowsSupplier;
import org.ojalgo.matrix.store.SparseStore;
import org.ojalgo.optimisation.Expression;
import org.ojalgo.optimisation.ExpressionsBasedModel;
import org.ojalgo.optimisation.GenericSolver;
import org.ojalgo.optimisation.Optimisation;
import org.ojalgo.optimisation.UpdatableSolver;
import org.ojalgo.optimisation.Variable;
import org.ojalgo.optimisation.linear.LinearSolver;
import org.ojalgo.scalar.ComplexNumber;
import org.ojalgo.structure.Access1D;
import org.ojalgo.structure.Access2D;
import org.ojalgo.structure.Access2D.Collectable;
import org.ojalgo.structure.Structure1D.IntIndex;
import org.ojalgo.structure.Structure2D.IntRowColumn;
import org.ojalgo.type.context.NumberContext;

/**
 * ConvexSolver solves optimisation problems of the form:
 * <p>
 * min 1/2 [X]<sup>T</sup>[Q][X] - [C]<sup>T</sup>[X]<br>
 * when [AE][X] == [BE]<br>
 * and [AI][X] &lt;= [BI]
 * </p>
 * <p>
 * The matrix [Q] is assumed to be symmetric (it must be made that way) and positive (semi)definite:
 * </p>
 * <ul>
 * <li>If [Q] is positive semidefinite, then the objective function is convex: In this case the quadratic
 * program has a global minimizer if there exists some feasible vector [X] (satisfying the constraints) and if
 * the objective function is bounded below on the feasible region.</li>
 * <li>If [Q] is positive definite and the problem has a feasible solution, then the global minimizer is
 * unique.</li>
 * </ul>
 * <p>
 * The general recommendation is to construct optimisation problems using {@linkplain ExpressionsBasedModel}
 * and not worry about solver details. If you do want to instantiate a convex solver directly use the
 * {@linkplain ConvexSolver.Builder} class. It will return an appropriate subclass for you.
 * </p>
 * <p>
 * When the KKT matrix is nonsingular, there is a unique optimal primal-dual pair (x,l). If the KKT matrix is
 * singular, but the KKT system is still solvable, any solution yields an optimal pair (x,l). If the KKT
 * system is not solvable, the quadratic optimization problem is unbounded below or infeasible.
 * </p>
 *
 * @author apete
 */
public abstract class ConvexSolver extends GenericSolver implements UpdatableSolver {

    public static final class Builder extends GenericSolver.Builder<ConvexSolver.Builder, ConvexSolver> {

        private static final NumberContext NC = NumberContext.getGeneral(12);

        private MatrixStore<Double> myAE = null;
        private RowsSupplier<Double> myAI = null;
        private MatrixStore<Double> myBE = null;
        private MatrixStore<Double> myBI = null;
        private MatrixStore<Double> myC = null;
        private PhysicalStore<Double> myQ = null;

        public Builder() {
            super();
        }

        public Builder(final MatrixStore<Double> C) {

            super();

            this.objective(C);
        }

        public Builder(final MatrixStore<Double> Q, final MatrixStore<Double> C) {

            super();

            this.objective(Q, C);
        }

        protected Builder(final ConvexSolver.Builder matrices) {

            super();

            if (matrices.hasEqualityConstraints()) {
                this.equalities(matrices.getAE(), matrices.getBE());
            }

            if (matrices.hasObjective()) {
                if (matrices.getQ() != null) {
                    this.objective(matrices.getQ(), matrices.getC());
                } else {
                    this.objective(matrices.getC());
                }
            }

            if (matrices.hasInequalityConstraints()) {
                this.inequalities(matrices.getAI().get(), matrices.getBI());
            }
        }

        Builder(final MatrixStore<Double>[] matrices) {

            super();

            if ((matrices.length >= 2) && (matrices[0] != null) && (matrices[1] != null)) {
                this.equalities(matrices[0], matrices[1]);
            }

            if (matrices.length >= 4) {
                if (matrices[2] != null) {
                    this.objective(matrices[2], matrices[3]);
                } else if (matrices[3] != null) {
                    this.objective(matrices[3]);
                }
            }

            if ((matrices.length >= 6) && (matrices[4] != null) && (matrices[5] != null)) {
                this.inequalities(matrices[4], matrices[5]);
            }
        }

        @Override
        public int countConstraints() {
            return this.countEqualityConstraints() + this.countInequalityConstraints();
        }

        public int countEqualityConstraints() {
            return (int) ((this.getAE() != null) ? this.getAE().countRows() : 0);
        }

        public int countInequalityConstraints() {
            return (int) ((this.getAI() != null) ? this.getAI().countRows() : 0);
        }

        @Override
        public int countVariables() {

            int retVal = -1;

            if (this.getAE() != null) {
                retVal = (int) this.getAE().countColumns();
            } else if (this.getAI() != null) {
                retVal = (int) this.getAI().countColumns();
            } else if (this.getQ() != null) {
                retVal = (int) this.getQ().countRows();
            } else if (this.getC() != null) {
                retVal = (int) this.getC().countRows();
            } else {
                throw new ProgrammingError("Cannot deduce the number of variables!");
            }

            return retVal;
        }

        public ConvexSolver.Builder equalities(final MatrixStore<Double> mtrxAE, final MatrixStore<Double> mtrxBE) {

            ProgrammingError.throwIfNull(mtrxAE, mtrxBE);
            ProgrammingError.throwIfNotEqualRowDimensions(mtrxAE, mtrxBE);

            myAE = mtrxAE;
            myBE = mtrxBE;

            return this;
        }

        /**
         * [AE][X] == [BE]
         */
        public MatrixStore<Double> getAE() {
            return myAE;
        }

        /**
         * [AI][X] &lt;= [BI]
         */
        public RowsSupplier<Double> getAI() {
            return myAI;
        }

        public SparseArray<Double> getAI(final int row) {
            return myAI.getRow(row);
        }

        /**
         * [AE][X] == [BE]
         */
        public MatrixStore<Double> getBE() {
            return myBE;
        }

        /**
         * [AI][X] &lt;= [BI]
         */
        public MatrixStore<Double> getBI() {
            return myBI;
        }

        /**
         * Linear objective: [C]
         */
        public MatrixStore<Double> getC() {
            return myC;
        }

        /**
         * Quadratic objective: [Q]
         */
        public PhysicalStore<Double> getQ() {
            return myQ;
        }

        public boolean hasEqualityConstraints() {
            return (myAE != null) && (myAE.countRows() > 0);
        }

        public boolean hasInequalityConstraints() {
            return (myAI != null) && (myAI.countRows() > 0);
        }

        public boolean hasObjective() {
            return (myQ != null) || (myC != null);
        }

        public ConvexSolver.Builder inequalities(final Access2D<Double> mtrxAI, final MatrixStore<Double> mtrxBI) {

            ProgrammingError.throwIfNull(mtrxAI, mtrxBI);
            ProgrammingError.throwIfNotEqualRowDimensions(mtrxAI, mtrxBI);

            if (mtrxAI instanceof RowsSupplier) {

                myAI = (RowsSupplier<Double>) mtrxAI;

            } else {

                myAI = PrimitiveDenseStore.FACTORY.makeRowsSupplier((int) mtrxAI.countColumns());
                myAI.addRows((int) mtrxAI.countRows());

                if (mtrxAI instanceof SparseStore) {

                    ((SparseStore<Double>) mtrxAI).nonzeros().forEach(nz -> myAI.getRow((int) nz.row()).set((int) nz.column(), nz.doubleValue()));

                } else {

                    double value;
                    for (int i = 0; i < mtrxAI.countRows(); i++) {
                        final SparseArray<Double> tmpRow = myAI.getRow(i);
                        for (int j = 0; j < mtrxAI.countColumns(); j++) {
                            value = mtrxAI.doubleValue(i, j);
                            if (!NC.isZero(value)) {
                                tmpRow.set(j, value);
                            }
                        }
                    }
                }
            }

            myBI = mtrxBI;

            return this;
        }

        public Builder objective(final MatrixStore<Double> mtrxC) {

            ProgrammingError.throwIfNull(mtrxC);

            myC = mtrxC;

            return this;
        }

        public Builder objective(final MatrixStore<Double> mtrxQ, final MatrixStore<Double> mtrxC) {

            ProgrammingError.throwIfNull(mtrxQ);

            if (mtrxQ instanceof PhysicalStore) {
                myQ = (PhysicalStore<Double>) mtrxQ;
            } else {
                myQ = mtrxQ.copy();
            }

            myC = mtrxC != null ? mtrxC : MatrixStore.PRIMITIVE.makeZero((int) mtrxQ.countRows(), 1).get();

            return this;
        }

        public void reset() {
            myAE = null;
            myAI = null;
            myBE = null;
            myBI = null;
            myC = null;
            myQ = null;
        }

        @Override
        public String toString() {

            final String simpleName = this.getClass().getSimpleName();

            final StringBuilder retVal = new StringBuilder("<" + simpleName + ">");

            retVal.append("\n[AE] = " + (myAE != null ? PrimitiveMatrix.FACTORY.copy(this.getAE()) : "?"));

            retVal.append("\n[BE] = " + (myBE != null ? PrimitiveMatrix.FACTORY.copy(this.getBE()) : "?"));

            retVal.append("\n[Q] = " + (myQ != null ? PrimitiveMatrix.FACTORY.copy(this.getQ()) : "?"));

            retVal.append("\n[C] = " + (myC != null ? PrimitiveMatrix.FACTORY.copy(this.getC()) : "?"));

            retVal.append("\n[AI] = " + (myAI != null ? PrimitiveMatrix.FACTORY.copy(this.getAI()) : "?"));

            retVal.append("\n[BI] = " + (myBI != null ? PrimitiveMatrix.FACTORY.copy(this.getBI()) : "?"));

            retVal.append("\n</" + simpleName + ">");

            return retVal.toString();
        }

        public void validate() {

            if (this.hasEqualityConstraints()) {

                if (this.getAE() == null) {
                    throw new ProgrammingError("AE cannot be null!");
                } else if (this.getAE().countColumns() != this.countVariables()) {
                    throw new ProgrammingError("AE has the wrong number of columns!");
                } else if (this.getAE().countRows() != this.getBE().countRows()) {
                    throw new ProgrammingError("AE and BE do not have the same number of rows!");
                } else if (this.getBE().countColumns() != 1) {
                    throw new ProgrammingError("BE must have precisely one column!");
                }

            } else {

                myAE = null;
                myBE = null;
            }

            if (this.hasObjective()) {

                if ((this.getQ() != null) && ((this.getQ().countRows() != this.countVariables()) || (this.getQ().countColumns() != this.countVariables()))) {
                    throw new ProgrammingError("Q has the wrong number of rows and/or columns!");
                }

                if (((this.getC() != null) && (this.getC().countRows() != this.countVariables())) || (this.getC().countColumns() != 1)) {
                    throw new ProgrammingError("C has the wrong number of rows and/or columns!");
                }

            } else {

                myQ = null;
                myC = null;
            }

            if (this.hasInequalityConstraints()) {

                if (this.getAI() == null) {
                    throw new ProgrammingError("AI cannot be null!");
                } else if (this.getAI().countColumns() != this.countVariables()) {
                    throw new ProgrammingError("AI has the wrong number of columns!");
                } else if (this.getAI().countRows() != this.getBI().countRows()) {
                    throw new ProgrammingError("AI and BI do not have the same number of rows!");
                } else if (this.getBI().countColumns() != 1) {
                    throw new ProgrammingError("BI must have precisely one column!");
                }

            } else {

                myAI = null;
                myBI = null;
            }
        }

        @Override
        protected ConvexSolver doBuild(final Optimisation.Options options) {

            this.validate();

            if (this.hasInequalityConstraints()) {
                if ((options.sparse == null) || options.sparse) {
                    return new IterativeASS(this, options);
                } else {
                    return new DirectASS(this, options);
                }
            } else if (this.hasEqualityConstraints()) {
                return new QPESolver(this, options);
            } else {
                return new UnconstrainedSolver(this, options);
            }
        }

    }

    public static final class ModelIntegration extends ExpressionsBasedModel.Integration<ConvexSolver> {

        public ConvexSolver build(final ExpressionsBasedModel model) {

            final ConvexSolver.Builder tmpBuilder = ConvexSolver.getBuilder();

            ConvexSolver.copy(model, tmpBuilder);

            return tmpBuilder.build(model.options);
        }

        public boolean isCapable(final ExpressionsBasedModel model) {
            return !model.isAnyVariableInteger() && model.isAnyObjectiveQuadratic() && !model.isAnyConstraintQuadratic();
        }

        @Override
        protected boolean isSolutionMapped() {
            return true;
        }

    }

    public static void copy(final ExpressionsBasedModel sourceModel, final ConvexSolver.Builder destinationBuilder) {

        destinationBuilder.reset();

        final List<Variable> freeVariables = sourceModel.getFreeVariables();
        final Set<IntIndex> fixedVariables = sourceModel.getFixedVariables();

        final int numbVars = freeVariables.size();

        // AE & BE

        final List<Expression> tmpEqExpr = sourceModel.constraints()
                .filter((final Expression c) -> c.isEqualityConstraint() && !c.isAnyQuadraticFactorNonZero()).collect(Collectors.toList());
        final int numbEqExpr = tmpEqExpr.size();

        if (numbEqExpr > 0) {

            final SparseStore<Double> mtrxAE = SparseStore.PRIMITIVE.make(numbEqExpr, numbVars);
            final PhysicalStore<Double> mtrxBE = PrimitiveDenseStore.FACTORY.makeZero(numbEqExpr, 1);

            for (int i = 0; i < numbEqExpr; i++) {

                final Expression tmpExpression = tmpEqExpr.get(i).compensate(fixedVariables);

                for (final IntIndex tmpKey : tmpExpression.getLinearKeySet()) {
                    final int tmpIndex = sourceModel.indexOfFreeVariable(tmpKey.index);
                    if (tmpIndex >= 0) {
                        mtrxAE.set(i, tmpIndex, tmpExpression.getAdjustedLinearFactor(tmpKey));
                    }
                }
                mtrxBE.set(i, 0, tmpExpression.getAdjustedUpperLimit());
            }

            destinationBuilder.equalities(mtrxAE, mtrxBE);
        }

        // Q & C

        final Expression tmpObjExpr = sourceModel.objective().compensate(fixedVariables);

        PhysicalStore<Double> mtrxQ = null;
        if (tmpObjExpr.isAnyQuadraticFactorNonZero()) {
            mtrxQ = PrimitiveDenseStore.FACTORY.makeZero(numbVars, numbVars);

            final BinaryFunction<Double> tmpBaseFunc = sourceModel.isMaximisation() ? PrimitiveMath.SUBTRACT : PrimitiveMath.ADD;
            UnaryFunction<Double> tmpModifier;
            for (final IntRowColumn tmpKey : tmpObjExpr.getQuadraticKeySet()) {
                final int tmpRow = sourceModel.indexOfFreeVariable(tmpKey.row);
                final int tmpColumn = sourceModel.indexOfFreeVariable(tmpKey.column);
                if ((tmpRow >= 0) && (tmpColumn >= 0)) {
                    tmpModifier = tmpBaseFunc.second(tmpObjExpr.getAdjustedQuadraticFactor(tmpKey));
                    mtrxQ.modifyOne(tmpRow, tmpColumn, tmpModifier);
                    mtrxQ.modifyOne(tmpColumn, tmpRow, tmpModifier);
                }
            }
        }

        PhysicalStore<Double> mtrxC = null;
        if (tmpObjExpr.isAnyLinearFactorNonZero()) {
            mtrxC = PrimitiveDenseStore.FACTORY.makeZero(numbVars, 1);
            if (sourceModel.isMinimisation()) {
                for (final IntIndex tmpKey : tmpObjExpr.getLinearKeySet()) {
                    final int tmpIndex = sourceModel.indexOfFreeVariable(tmpKey.index);
                    if (tmpIndex >= 0) {
                        mtrxC.set(tmpIndex, 0, -tmpObjExpr.getAdjustedLinearFactor(tmpKey));
                    }
                }
            } else {
                for (final IntIndex tmpKey : tmpObjExpr.getLinearKeySet()) {
                    final int tmpIndex = sourceModel.indexOfFreeVariable(tmpKey.index);
                    if (tmpIndex >= 0) {
                        mtrxC.set(tmpIndex, 0, tmpObjExpr.getAdjustedLinearFactor(tmpKey));
                    }
                }
            }
        }

        destinationBuilder.objective(mtrxQ, mtrxC);

        // AI & BI

        final List<Expression> tmpUpExpr = sourceModel.constraints().filter((e) -> e.isUpperConstraint() && !e.isAnyQuadraticFactorNonZero())
                .collect(Collectors.toList());
        final int numbUpExpr = tmpUpExpr.size();

        final List<Variable> tmpUpVar = sourceModel.bounds().filter((final Variable c4) -> c4.isUpperConstraint()).collect(Collectors.toList());
        final int numbUpVar = tmpUpVar.size();

        final List<Expression> tmpLoExpr = sourceModel.constraints()
                .filter((final Expression c1) -> c1.isLowerConstraint() && !c1.isAnyQuadraticFactorNonZero()).collect(Collectors.toList());
        final int numbLoExpr = tmpLoExpr.size();

        final List<Variable> tmpLoVar = sourceModel.bounds().filter((final Variable c3) -> c3.isLowerConstraint()).collect(Collectors.toList());
        final int numbLoVar = tmpLoVar.size();

        if ((numbUpExpr + numbUpVar + numbLoExpr + numbLoVar) > 0) {

            final RowsSupplier<Double> mtrxAI = PrimitiveDenseStore.FACTORY.makeRowsSupplier(numbVars);
            final PhysicalStore<Double> mtrxBI = PrimitiveDenseStore.FACTORY.makeZero(numbUpExpr + numbUpVar + numbLoExpr + numbLoVar, 1);

            if (numbUpExpr > 0) {
                for (int i = 0; i < numbUpExpr; i++) {
                    final SparseArray<Double> rowAI = mtrxAI.addRow();
                    final Expression tmpExpression = tmpUpExpr.get(i).compensate(fixedVariables);
                    for (final IntIndex tmpKey : tmpExpression.getLinearKeySet()) {
                        final int tmpIndex = sourceModel.indexOfFreeVariable(tmpKey.index);
                        if (tmpIndex >= 0) {
                            rowAI.set(tmpIndex, tmpExpression.getAdjustedLinearFactor(tmpKey));
                        }
                    }
                    mtrxBI.set(i, 0, tmpExpression.getAdjustedUpperLimit());
                }
            }

            if (numbUpVar > 0) {
                for (int i = 0; i < numbUpVar; i++) {
                    final SparseArray<Double> rowAI = mtrxAI.addRow();
                    final Variable tmpVariable = tmpUpVar.get(i);
                    rowAI.set(sourceModel.indexOfFreeVariable(tmpVariable), tmpVariable.getAdjustmentFactor());
                    mtrxBI.set(numbUpExpr + i, 0, tmpVariable.getAdjustedUpperLimit());
                }
            }

            if (numbLoExpr > 0) {
                for (int i = 0; i < numbLoExpr; i++) {
                    final SparseArray<Double> rowAI = mtrxAI.addRow();
                    final Expression tmpExpression = tmpLoExpr.get(i).compensate(fixedVariables);
                    for (final IntIndex tmpKey : tmpExpression.getLinearKeySet()) {
                        final int tmpIndex = sourceModel.indexOfFreeVariable(tmpKey.index);
                        if (tmpIndex >= 0) {
                            rowAI.set(tmpIndex, -tmpExpression.getAdjustedLinearFactor(tmpKey));
                        }
                    }
                    mtrxBI.set(numbUpExpr + numbUpVar + i, 0, -tmpExpression.getAdjustedLowerLimit());
                }
            }

            if (numbLoVar > 0) {
                for (int i = 0; i < numbLoVar; i++) {
                    final SparseArray<Double> rowAI = mtrxAI.addRow();
                    final Variable tmpVariable = tmpLoVar.get(i);
                    rowAI.set(sourceModel.indexOfFreeVariable(tmpVariable), -tmpVariable.getAdjustmentFactor());
                    mtrxBI.set(numbUpExpr + numbUpVar + numbLoExpr + i, 0, -tmpVariable.getAdjustedLowerLimit());
                }
            }

            destinationBuilder.inequalities(mtrxAI, mtrxBI);
        }
    }

    public static Builder getBuilder() {
        return new Builder();
    }

    public static Builder getBuilder(final MatrixStore<Double> Q, final MatrixStore<Double> C) {
        return ConvexSolver.getBuilder().objective(Q, C);
    }

    private final ConvexSolver.Builder myMatrices;
    private final PrimitiveDenseStore mySolutionX;
    private final LU<Double> mySolverGeneral;
    private final Cholesky<Double> mySolverQ;

    @SuppressWarnings("unused")
    private ConvexSolver(final Options solverOptions) {
        this(null, solverOptions);
    }

    protected ConvexSolver(final ConvexSolver.Builder matrices, final Optimisation.Options solverOptions) {

        super(solverOptions);

        myMatrices = matrices;

        mySolutionX = PrimitiveDenseStore.FACTORY.makeZero(this.countVariables(), 1L);

        mySolverQ = Cholesky.make(this.getMatrixQ());
        mySolverGeneral = LU.make(this.getMatrixQ());
    }

    public void dispose() {

        super.dispose();

        myMatrices.reset();
    }

    public final Optimisation.Result solve(final Optimisation.Result kickStarter) {

        boolean ok = true;

        if (options.validate) {
            ok = this.validate();
        }

        if (ok) {
            ok = this.initialise(kickStarter);
        }

        if (ok) {

            this.resetIterationsCount();

            do {

                this.performIteration();

            } while (this.isIterationAllowed() && this.needsAnotherIteration());
        }

        return this.buildResult();
    }

    @Override
    public String toString() {
        return myMatrices.toString();
    }

    protected boolean computeGeneral(final Collectable<Double, ? super PhysicalStore<Double>> matrix) {
        return mySolverGeneral.compute(matrix);
    }

    protected boolean computeQ(final Collectable<Double, ? super PhysicalStore<Double>> matrix) {
        return mySolverQ.compute(matrix);
    }

    protected int countEqualityConstraints() {
        return myMatrices.countEqualityConstraints();
    }

    protected int countInequalityConstraints() {
        return myMatrices.countInequalityConstraints();
    }

    protected int countVariables() {
        return myMatrices.countVariables();
    }

    @Override
    protected double evaluateFunction(final Access1D<?> solution) {

        final MatrixStore<Double> tmpX = this.getSolutionX();

        return tmpX.transpose().multiply(this.getMatrixQ().multiply(tmpX)).multiply(0.5).subtract(tmpX.transpose().multiply(this.getMatrixC())).doubleValue(0L);
    }

    @Override
    protected MatrixStore<Double> extractSolution() {

        return this.getSolutionX().copy();

    }

    protected abstract Collectable<Double, ? super PhysicalStore<Double>> getIterationKKT();

    protected abstract Collectable<Double, ? super PhysicalStore<Double>> getIterationRHS();

    protected MatrixStore<Double> getMatrixAE() {
        return myMatrices.getAE();
    }

    protected RowsSupplier<Double> getMatrixAI() {
        return myMatrices.getAI();
    }

    protected SparseArray<Double> getMatrixAI(final int row) {
        return myMatrices.getAI().getRow(row);
    }

    protected RowsSupplier<Double> getMatrixAI(final int[] rows) {
        return myMatrices.getAI().selectRows(rows);
    }

    protected MatrixStore<Double> getMatrixBE() {
        return myMatrices.getBE();
    }

    protected MatrixStore<Double> getMatrixBI() {
        return myMatrices.getBI();
    }

    protected double getMatrixBI(final int row) {
        return myMatrices.getBI().doubleValue(row);
    }

    protected MatrixStore<Double> getMatrixBI(final int[] selector) {
        return myMatrices.getBI().logical().row(selector).get();
    }

    protected MatrixStore<Double> getMatrixC() {
        return myMatrices.getC();
    }

    protected PhysicalStore<Double> getMatrixQ() {
        return myMatrices.getQ();
    }

    protected int getRankGeneral() {
        return mySolverGeneral.getRank();
    }

    protected MatrixStore<Double> getSE() {
        return this.getSolutionX().premultiply(this.getMatrixAE()).operateOnMatching(this.getMatrixBE(), PrimitiveMath.SUBTRACT).get();
    }

    protected MatrixStore<Double> getSolutionGeneral(final Collectable<Double, ? super PhysicalStore<Double>> rhs) {
        return mySolverGeneral.getSolution(rhs);
    }

    protected MatrixStore<Double> getSolutionGeneral(final Collectable<Double, ? super PhysicalStore<Double>> rhs, final PhysicalStore<Double> preallocated) {
        return mySolverGeneral.getSolution(rhs, preallocated);
    }

    protected MatrixStore<Double> getSolutionQ(final Collectable<Double, ? super PhysicalStore<Double>> rhs) {
        return mySolverQ.getSolution(rhs);
    }

    protected MatrixStore<Double> getSolutionQ(final Collectable<Double, ? super PhysicalStore<Double>> rhs, final PhysicalStore<Double> preallocated) {
        return mySolverQ.getSolution(rhs, preallocated);
    }

    /**
     * Solution / Variables: [X]
     */
    protected PhysicalStore<Double> getSolutionX() {
        return mySolutionX;
    }

    protected boolean hasEqualityConstraints() {
        return myMatrices.hasEqualityConstraints();
    }

    protected boolean hasInequalityConstraints() {
        return myMatrices.hasInequalityConstraints();
    }

    protected boolean hasObjective() {
        return myMatrices.hasObjective();
    }

    protected boolean initialise(final Result kickStarter) {

        this.computeQ(this.getMatrixQ());

        return true;
    }

    protected boolean isSolvableGeneral() {
        return mySolverGeneral.isSolvable();
    }

    protected boolean isSolvableQ() {
        return mySolverQ.isSolvable();
    }

    protected abstract boolean needsAnotherIteration();

    abstract protected void performIteration();

    protected boolean solveFullKKT(final PhysicalStore<Double> preallocated) {
        if (this.computeGeneral(this.getIterationKKT())) {
            this.getSolutionGeneral(this.getIterationRHS(), preallocated);
            return true;
        } else {
            if (this.isLogDebug()) {
                options.logger_appender.println("KKT system unsolvable!");
                //                options.logger_appender.printmtrx("KKT", this.getIterationKKT().collect(FACTORY));
                //                options.logger_appender.printmtrx("RHS", this.getIterationRHS().collect(FACTORY));
            }
            return false;
        }
    }

    protected Optimisation.Result solveLP() {
        return LinearSolver.solve(myMatrices, options);
    }

    /**
     * Should validate the solver data/input/structue. Even "expensive" validation can be performed as the
     * method should only be called if {@linkplain org.ojalgo.optimisation.Optimisation.Options#validate} is
     * set to true. In addition to returning true or false the implementation should set the state to either
     * {@linkplain org.ojalgo.optimisation.Optimisation.State#VALID} or
     * {@linkplain org.ojalgo.optimisation.Optimisation.State#INVALID} (or possibly
     * {@linkplain org.ojalgo.optimisation.Optimisation.State#FAILED}). Typically the method should be called
     * at the very beginning of the solve-method.
     *
     * @return Is the solver instance valid?
     */
    protected boolean validate() {

        final MatrixStore<Double> mtrxQ = this.getMatrixQ();
        final MatrixStore<Double> mtrxC = this.getMatrixC();

        if ((mtrxQ == null) || (mtrxC == null)) {
            throw new IllegalArgumentException("Neither Q nor C may be null!");
        }

        if (!mtrxQ.isHermitian()) {
<<<<<<< HEAD
            if (this.isDebug()) {
=======
            if (this.isLogDebug()) {
>>>>>>> ee091eab
                this.log("Q not symmetric!", mtrxQ);
            }
            throw new IllegalArgumentException("Q must be symmetric!");
        }

        if (!mySolverQ.isSPD()) {
            // Not symmetric positive definite. Check if at least positive semidefinite.

            final Eigenvalue<Double> decompEvD = Eigenvalue.PRIMITIVE.make(mtrxQ, true);

            decompEvD.computeValuesOnly(mtrxQ);

            final Array1D<ComplexNumber> eigenvalues = decompEvD.getEigenvalues();

            decompEvD.reset();

            for (final ComplexNumber eigval : eigenvalues) {
                if (((eigval.doubleValue() < ZERO) && !eigval.isSmall(TEN)) || !eigval.isReal()) {
<<<<<<< HEAD
                    if (this.isDebug()) {
=======
                    if (this.isLogDebug()) {
>>>>>>> ee091eab
                        this.log("Q not positive semidefinite!");
                        this.log("The eigenvalues are: {}", eigenvalues);
                    }
                    throw new IllegalArgumentException("Q must be positive semidefinite!");
                }
            }
        }

        this.setState(State.VALID);
        return true;
    }

    void supplySlackI(final PhysicalStore<Double> slack) {

        final RowsSupplier<Double> mtrxAI = myMatrices.getAI();
        final MatrixStore<Double> mtrxBI = this.getMatrixBI();
        final PhysicalStore<Double> mtrxX = this.getSolutionX();

        slack.fillMatching(mtrxBI);

        for (int i = 0; i < mtrxAI.countRows(); i++) {
            slack.add(i, -mtrxAI.getRow(i).dot(mtrxX));
        }
    }

}<|MERGE_RESOLUTION|>--- conflicted
+++ resolved
@@ -32,10 +32,7 @@
 import org.ojalgo.array.SparseArray;
 import org.ojalgo.function.BinaryFunction;
 import org.ojalgo.function.UnaryFunction;
-<<<<<<< HEAD
-=======
 import org.ojalgo.function.constant.PrimitiveMath;
->>>>>>> ee091eab
 import org.ojalgo.matrix.PrimitiveMatrix;
 import org.ojalgo.matrix.decomposition.Cholesky;
 import org.ojalgo.matrix.decomposition.Eigenvalue;
@@ -855,11 +852,7 @@
         }
 
         if (!mtrxQ.isHermitian()) {
-<<<<<<< HEAD
-            if (this.isDebug()) {
-=======
             if (this.isLogDebug()) {
->>>>>>> ee091eab
                 this.log("Q not symmetric!", mtrxQ);
             }
             throw new IllegalArgumentException("Q must be symmetric!");
@@ -878,11 +871,7 @@
 
             for (final ComplexNumber eigval : eigenvalues) {
                 if (((eigval.doubleValue() < ZERO) && !eigval.isSmall(TEN)) || !eigval.isReal()) {
-<<<<<<< HEAD
-                    if (this.isDebug()) {
-=======
                     if (this.isLogDebug()) {
->>>>>>> ee091eab
                         this.log("Q not positive semidefinite!");
                         this.log("The eigenvalues are: {}", eigenvalues);
                     }
