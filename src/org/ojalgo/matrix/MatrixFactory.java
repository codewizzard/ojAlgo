/*
 * Copyright 1997-2019 Optimatika
 *
 * Permission is hereby granted, free of charge, to any person obtaining a copy
 * of this software and associated documentation files (the "Software"), to deal
 * in the Software without restriction, including without limitation the rights
 * to use, copy, modify, merge, publish, distribute, sublicense, and/or sell
 * copies of the Software, and to permit persons to whom the Software is
 * furnished to do so, subject to the following conditions:
 *
 * The above copyright notice and this permission notice shall be included in
 * all copies or substantial portions of the Software.
 *
 * THE SOFTWARE IS PROVIDED "AS IS", WITHOUT WARRANTY OF ANY KIND, EXPRESS OR
 * IMPLIED, INCLUDING BUT NOT LIMITED TO THE WARRANTIES OF MERCHANTABILITY,
 * FITNESS FOR A PARTICULAR PURPOSE AND NONINFRINGEMENT. IN NO EVENT SHALL THE
 * AUTHORS OR COPYRIGHT HOLDERS BE LIABLE FOR ANY CLAIM, DAMAGES OR OTHER
 * LIABILITY, WHETHER IN AN ACTION OF CONTRACT, TORT OR OTHERWISE, ARISING FROM,
 * OUT OF OR IN CONNECTION WITH THE SOFTWARE OR THE USE OR OTHER DEALINGS IN THE
 * SOFTWARE.
 */
package org.ojalgo.matrix;

import java.lang.reflect.Constructor;
import java.lang.reflect.InvocationTargetException;
import java.util.List;

import org.ojalgo.ProgrammingError;
import org.ojalgo.function.BinaryFunction;
import org.ojalgo.function.FunctionSet;
import org.ojalgo.function.NullaryFunction;
import org.ojalgo.function.UnaryFunction;
import org.ojalgo.matrix.store.MatrixStore;
import org.ojalgo.matrix.store.PhysicalStore;
import org.ojalgo.matrix.store.SparseStore;
import org.ojalgo.scalar.Scalar;
import org.ojalgo.structure.Access1D;
import org.ojalgo.structure.Access2D;
import org.ojalgo.structure.Factory2D;
import org.ojalgo.structure.Mutate2D;
import org.ojalgo.structure.Structure2D;
<<<<<<< HEAD
=======
import org.ojalgo.structure.Transformation2D;
>>>>>>> ee091eab

/**
 * MatrixFactory creates instances of classes that implement the {@linkplain org.ojalgo.matrix.BasicMatrix}
 * interface and have a constructor that takes a MatrixStore as input.
 *
 * @author apete
 */
abstract class MatrixFactory<N extends Number, M extends BasicMatrix<N, M>, B extends BasicMatrix.LogicalBuilder<N, M>, DR extends BasicMatrix.PhysicalReceiver<N, M>, SR extends BasicMatrix.PhysicalReceiver<N, M>>
        implements Factory2D<M> {

    abstract class DenseReceiver extends Physical<PhysicalStore<N>> {

        DenseReceiver(PhysicalStore<N> delegate) {
            super(delegate);
        }

    }

    @SuppressWarnings("unchecked")
    abstract class Logical implements BasicMatrix.LogicalBuilder<N, M> {

        private final MatrixStore.LogicalBuilder<N> myDelegate;

        Logical(MatrixStore.LogicalBuilder<N> delegate) {
            super();
            myDelegate = delegate;
        }

        Logical(MatrixStore<N> store) {
            this(store.logical());
        }

        public B above(int numberOfRows) {
            myDelegate.above(numberOfRows);
            return this.self();
        }

        public B above(M... above) {
            myDelegate.above(this.cast(above));
            return this.self();
        }

        public B above(N... elements) {
            myDelegate.above(elements);
            return this.self();
        }

        public B below(int numberOfRows) {
            myDelegate.below(numberOfRows);
            return this.self();
        }

        public B below(M... below) {
            myDelegate.below(this.cast(below));
            return this.self();
        }

        public B below(N... elements) {
            myDelegate.below(elements);
            return this.self();
        }

        public B bidiagonal(boolean upper, boolean assumeOne) {
            myDelegate.bidiagonal(upper, assumeOne);
            return this.self();
        }

        public B column(int... columns) {
            myDelegate.column(columns);
            return this.self();
        }

        public B conjugate() {
            myDelegate.conjugate();
            return this.self();
        }

        public long countColumns() {
            return myDelegate.countColumns();
        }

        public long countRows() {
            return myDelegate.countRows();
        }

        public B diagonal() {
            myDelegate.diagonal();
            return this.self();
        }

        public B diagonally(M... diagonally) {
            myDelegate.diagonally(this.cast(diagonally));
            return this.self();
        }
<<<<<<< HEAD

        public M get() {
            return MatrixFactory.this.instantiate(myDelegate.get());
        }

        public B hermitian(boolean upper) {
            myDelegate.hermitian(upper);
            return this.self();
        }

        public B hessenberg(boolean upper) {
            myDelegate.hessenberg(upper);
            return this.self();
        }

        public B left(int numberOfColumns) {
            myDelegate.left(numberOfColumns);
            return this.self();
        }

        public B left(M... left) {
            myDelegate.left(this.cast(left));
            return this.self();
        }

        public B left(N... elements) {
            myDelegate.left(elements);
            return this.self();
        }

        public B limits(int rowLimit, int columnLimit) {
            myDelegate.limits(rowLimit, columnLimit);
            return this.self();
        }

        public B offsets(int rowOffset, int columnOffset) {
            myDelegate.offsets(rowOffset, columnOffset);
            return this.self();
        }

        public B right(int numberOfColumns) {
            myDelegate.right(numberOfColumns);
            return this.self();
        }

        public B right(M... right) {
            myDelegate.right(this.cast(right));
            return this.self();
        }

        public B right(N... elements) {
            myDelegate.right(elements);
            return this.self();
        }

        public B row(int... rows) {
            myDelegate.row(rows);
            return this.self();
        }

        public B superimpose(int row, int col, M matrix) {
            myDelegate.superimpose(row, col, matrix.getStore());
            return this.self();
        }

=======

        public M get() {
            return MatrixFactory.this.instantiate(myDelegate.get());
        }

        public B hermitian(boolean upper) {
            myDelegate.hermitian(upper);
            return this.self();
        }

        public B hessenberg(boolean upper) {
            myDelegate.hessenberg(upper);
            return this.self();
        }

        public B left(int numberOfColumns) {
            myDelegate.left(numberOfColumns);
            return this.self();
        }

        public B left(M... left) {
            myDelegate.left(this.cast(left));
            return this.self();
        }

        public B left(N... elements) {
            myDelegate.left(elements);
            return this.self();
        }

        public B limits(int rowLimit, int columnLimit) {
            myDelegate.limits(rowLimit, columnLimit);
            return this.self();
        }

        public B offsets(int rowOffset, int columnOffset) {
            myDelegate.offsets(rowOffset, columnOffset);
            return this.self();
        }

        public B right(int numberOfColumns) {
            myDelegate.right(numberOfColumns);
            return this.self();
        }

        public B right(M... right) {
            myDelegate.right(this.cast(right));
            return this.self();
        }

        public B right(N... elements) {
            myDelegate.right(elements);
            return this.self();
        }

        public B row(int... rows) {
            myDelegate.row(rows);
            return this.self();
        }

        public B superimpose(int row, int col, M matrix) {
            myDelegate.superimpose(row, col, matrix.getStore());
            return this.self();
        }

>>>>>>> ee091eab
        public B superimpose(int row, int col, Number matrix) {
            myDelegate.superimpose(row, col, matrix);
            return this.self();
        }

        public B superimpose(M matrix) {
            myDelegate.superimpose(matrix.getStore());
            return this.self();
        }

        public void supplyTo(PhysicalStore<N> receiver) {
            myDelegate.supplyTo(receiver);
        }

        public B transpose() {
            myDelegate.transpose();
            return this.self();
        }

        public B triangular(boolean upper, boolean assumeOne) {
            myDelegate.triangular(upper, assumeOne);
            return this.self();
        }

        public B tridiagonal() {
            myDelegate.tridiagonal();
            return this.self();
        }

        MatrixStore<N>[] cast(M[] matrices) {
            MatrixStore<N>[] retVal = (MatrixStore<N>[]) new MatrixStore<?>[matrices.length];
            for (int i = 0; i < retVal.length; i++) {
                retVal[i] = matrices[i].getStore();
            }
            return retVal;
        }

        abstract B self();

    }

    abstract class Physical<PR extends MatrixStore<N> & Mutate2D.ModifiableReceiver<N>> implements BasicMatrix.PhysicalReceiver<N, M> {

        private final PR myDelegate;
        private boolean mySafe = true;

        Physical(final PR delegate) {

            super();

            myDelegate = delegate;
        }

        public void accept(Access2D<?> supplied) {
            if (mySafe) {
                myDelegate.accept(supplied);
            } else {
                throw new IllegalStateException();
            }
        }

        public void add(long index, double addend) {
            if (mySafe) {
                myDelegate.add(index, addend);
            } else {
                throw new IllegalStateException();
            }
        }

        public void add(final long row, final long col, final double value) {
            if (mySafe) {
                myDelegate.add(row, col, value);
            } else {
                throw new IllegalStateException();
            }
        }

        public void add(final long row, final long col, final Number value) {
            if (mySafe) {
                myDelegate.add(row, col, value);
            } else {
                throw new IllegalStateException();
            }
        }

        public void add(long index, Number addend) {
            if (mySafe) {
                myDelegate.add(index, addend);
            } else {
                throw new IllegalStateException();
            }
        }

        public long count() {
            return myDelegate.count();
        }

        public long countColumns() {
            return myDelegate.countColumns();
        }

        public long countRows() {
            return myDelegate.countRows();
        }

        public void exchangeColumns(long colA, long colB) {
            if (mySafe && (myDelegate instanceof Exchangeable)) {
                ((Exchangeable) myDelegate).exchangeColumns(colA, colB);
            } else {
                throw new IllegalStateException();
            }
        }

        public void exchangeRows(long rowA, long rowB) {
            if (mySafe && (myDelegate instanceof Exchangeable)) {
                ((Exchangeable) myDelegate).exchangeRows(rowA, rowB);
            } else {
                throw new IllegalStateException();
            }
        }

        public void fillAll(NullaryFunction<N> supplier) {
            if (mySafe) {
                myDelegate.fillAll(supplier);
            } else {
                throw new IllegalStateException();
            }
        }

        public void fillAll(final Number value) {
            if (mySafe) {
                myDelegate.fillAll(myDelegate.physical().scalar().cast(value));
            } else {
                throw new IllegalStateException();
            }
        }

        public void fillColumn(long col, Access1D<N> values) {
            if (mySafe) {
                myDelegate.fillColumn(col, values);
            } else {
                throw new IllegalStateException();
            }
        }

        public void fillColumn(long row, long col, Access1D<N> values) {
            if (mySafe) {
                myDelegate.fillColumn(row, col, values);
            } else {
                throw new IllegalStateException();
            }
        }

        public void fillColumn(long row, long col, NullaryFunction<N> supplier) {
            if (mySafe) {
                myDelegate.fillColumn(row, col, supplier);
            } else {
                throw new IllegalStateException();
            }
        }

        public void fillColumn(final long row, final long column, final Number value) {
            if (mySafe) {
                myDelegate.fillColumn((int) row, (int) column, myDelegate.physical().scalar().cast(value));
            } else {
                throw new IllegalStateException();
            }
        }

        public void fillColumn(long col, N value) {
            if (mySafe) {
                myDelegate.fillColumn(col, value);
            } else {
                throw new IllegalStateException();
            }
        }

        public void fillColumn(long col, NullaryFunction<N> supplier) {
            if (mySafe) {
                myDelegate.fillColumn(col, supplier);
            } else {
                throw new IllegalStateException();
            }
        }

        public void fillDiagonal(Access1D<N> values) {
            if (mySafe) {
                myDelegate.fillDiagonal(values);
            } else {
                throw new IllegalStateException();
            }
        }

        public void fillDiagonal(long row, long col, Access1D<N> values) {
            if (mySafe) {
                myDelegate.fillDiagonal(row, col, values);
            } else {
                throw new IllegalStateException();
            }
        }

        public void fillDiagonal(long row, long col, NullaryFunction<N> supplier) {
            if (mySafe) {
                myDelegate.fillDiagonal(row, col, supplier);
            } else {
                throw new IllegalStateException();
            }
        }

        public void fillDiagonal(final long row, final long column, final Number value) {
            if (mySafe) {
                myDelegate.fillDiagonal((int) row, (int) column, myDelegate.physical().scalar().cast(value));
            } else {
                throw new IllegalStateException();
            }
        }

        public void fillDiagonal(N value) {
            if (mySafe) {
                myDelegate.fillDiagonal(value);
            } else {
                throw new IllegalStateException();
            }
        }

        public void fillDiagonal(NullaryFunction<N> supplier) {
            if (mySafe) {
                myDelegate.fillDiagonal(supplier);
            } else {
                throw new IllegalStateException();
            }
        }

        public void fillMatching(Access1D<?> values) {
            if (mySafe) {
                myDelegate.fillMatching(values);
            } else {
                throw new IllegalStateException();
            }
        }

        public void fillMatching(Access1D<N> left, BinaryFunction<N> function, Access1D<N> right) {
            if (mySafe) {
                myDelegate.fillMatching(left, function, right);
            } else {
                throw new IllegalStateException();
            }
        }

        public void fillMatching(UnaryFunction<N> function, Access1D<N> arguments) {
            if (mySafe) {
                myDelegate.fillMatching(function, arguments);
            } else {
                throw new IllegalStateException();
            }
        }

        public void fillOne(long index, Access1D<?> values, long valueIndex) {
            if (mySafe) {
                myDelegate.fillOne(index, values, valueIndex);
            } else {
                throw new IllegalStateException();
            }
        }

        public void fillOne(long row, long col, Access1D<?> values, long valueIndex) {
            if (mySafe) {
                myDelegate.fillOne(row, col, values, valueIndex);
            } else {
                throw new IllegalStateException();
            }
        }

        public void fillOne(long row, long col, N value) {
            if (mySafe) {
                myDelegate.fillOne(row, col, value);
            } else {
                throw new IllegalStateException();
            }
        }

        public void fillOne(long row, long col, NullaryFunction<N> supplier) {
            if (mySafe) {
                myDelegate.fillOne(row, col, supplier);
            } else {
                throw new IllegalStateException();
            }
        }

        public void fillOne(long index, N value) {
            if (mySafe) {
                myDelegate.fillOne(index, value);
            } else {
                throw new IllegalStateException();
            }
        }

        public void fillOne(long index, NullaryFunction<N> supplier) {
            if (mySafe) {
                myDelegate.fillOne(index, supplier);
            } else {
                throw new IllegalStateException();
            }
        }

        public void fillRange(long first, long limit, N value) {
            if (mySafe) {
                myDelegate.fillRange(first, limit, value);
            } else {
                throw new IllegalStateException();
            }
        }

        public void fillRange(long first, long limit, NullaryFunction<N> supplier) {
            if (mySafe) {
                myDelegate.fillRange(first, limit, supplier);
            } else {
                throw new IllegalStateException();
            }
        }

        public void fillRow(long row, Access1D<N> values) {
            if (mySafe) {
                myDelegate.fillRow(row, values);
            } else {
                throw new IllegalStateException();
            }
        }

        public void fillRow(long row, long col, Access1D<N> values) {
            if (mySafe) {
                myDelegate.fillRow(row, col, values);
            } else {
                throw new IllegalStateException();
            }
        }

        public void fillRow(long row, long col, NullaryFunction<N> supplier) {
            if (mySafe) {
                myDelegate.fillRow(row, col, supplier);
            } else {
                throw new IllegalStateException();
            }
        }

        public void fillRow(final long row, final long column, final Number value) {
            if (mySafe) {
                myDelegate.fillRow((int) row, (int) column, myDelegate.physical().scalar().cast(value));
            } else {
                throw new IllegalStateException();
            }
        }

        public void fillRow(long row, N value) {
            if (mySafe) {
                myDelegate.fillRow(row, value);
            } else {
                throw new IllegalStateException();
            }
        }

        public void fillRow(long row, NullaryFunction<N> supplier) {
            if (mySafe) {
                myDelegate.fillRow(row, supplier);
            } else {
                throw new IllegalStateException();
            }
        }

        @Override
        public M get() {
            mySafe = false;
            return MatrixFactory.this.instantiate(myDelegate);
        }

        public void modifyAll(UnaryFunction<N> modifier) {
            if (mySafe) {
                myDelegate.modifyAll(modifier);
            } else {
                throw new IllegalStateException();
            }
        }

        public void modifyColumn(long row, long col, UnaryFunction<N> modifier) {
            if (mySafe) {
                myDelegate.modifyColumn(row, col, modifier);
            } else {
                throw new IllegalStateException();
            }
        }

        public void modifyColumn(long col, UnaryFunction<N> modifier) {
            if (mySafe) {
                myDelegate.modifyColumn(col, modifier);
            } else {
                throw new IllegalStateException();
            }
        }

        public void modifyDiagonal(long row, long col, UnaryFunction<N> modifier) {
            if (mySafe) {
                myDelegate.modifyDiagonal(row, col, modifier);
            } else {
                throw new IllegalStateException();
            }
        }

        public void modifyDiagonal(UnaryFunction<N> modifier) {
            if (mySafe) {
                myDelegate.modifyDiagonal(modifier);
            } else {
                throw new IllegalStateException();
            }
        }

        public void modifyMatching(Access1D<N> left, BinaryFunction<N> function) {
            if (mySafe) {
                myDelegate.modifyMatching(left, function);
            } else {
                throw new IllegalStateException();
            }
        }

        public void modifyMatching(BinaryFunction<N> function, Access1D<N> right) {
            if (mySafe) {
                myDelegate.modifyMatching(function, right);
            } else {
                throw new IllegalStateException();
            }
        }

        public void modifyMatchingInColumns(Access1D<N> left, BinaryFunction<N> function) {
            if (mySafe) {
                myDelegate.modifyMatchingInColumns(left, function);
            } else {
                throw new IllegalStateException();
            }
        }

        public void modifyMatchingInColumns(BinaryFunction<N> function, Access1D<N> right) {
            if (mySafe) {
                myDelegate.modifyMatchingInColumns(function, right);
            } else {
                throw new IllegalStateException();
            }
        }

        public void modifyMatchingInRows(Access1D<N> left, BinaryFunction<N> function) {
            if (mySafe) {
                myDelegate.modifyMatchingInRows(left, function);
            } else {
                throw new IllegalStateException();
            }
        }

        public void modifyMatchingInRows(BinaryFunction<N> function, Access1D<N> right) {
            if (mySafe) {
                myDelegate.modifyMatchingInRows(function, right);
            } else {
                throw new IllegalStateException();
            }
        }

        public void modifyOne(long row, long col, UnaryFunction<N> modifier) {
            if (mySafe) {
                myDelegate.modifyOne(row, col, modifier);
            } else {
                throw new IllegalStateException();
            }
        }

        public void modifyOne(long index, UnaryFunction<N> modifier) {
            if (mySafe) {
                myDelegate.modifyOne(index, modifier);
            } else {
                throw new IllegalStateException();
            }
        }

        public void modifyRange(long first, long limit, UnaryFunction<N> modifier) {
            if (mySafe) {
                myDelegate.modifyRange(first, limit, modifier);
            } else {
                throw new IllegalStateException();
            }
        }

        public void modifyRow(long row, long col, UnaryFunction<N> modifier) {
            if (mySafe) {
                myDelegate.modifyRow(row, col, modifier);
            } else {
                throw new IllegalStateException();
            }
        }

        public void modifyRow(long row, UnaryFunction<N> modifier) {
            if (mySafe) {
                myDelegate.modifyRow(row, modifier);
            } else {
                throw new IllegalStateException();
            }
        }

        public void reset() {
            if (mySafe) {
                myDelegate.reset();
            } else {
                throw new IllegalStateException();
            }
        }

        public void set(final long index, final double value) {
            if (mySafe) {
                myDelegate.set(index, value);
            } else {
                throw new IllegalStateException();
            }
        }

        public void set(final long row, final long col, final double value) {
            if (mySafe) {
                myDelegate.set(row, col, value);
            } else {
                throw new IllegalStateException();
            }
        }

        public void set(final long row, final long col, final Number value) {
            if (mySafe) {
                myDelegate.set(row, col, value);
            } else {
                throw new IllegalStateException();
            }
        }

        public void set(final long index, final Number value) {
            if (mySafe) {
                myDelegate.set(index, myDelegate.physical().scalar().cast(value));
            } else {
                throw new IllegalStateException();
            }
        }

        public void supplyTo(PhysicalStore<N> receiver) {
            myDelegate.supplyTo(receiver);
<<<<<<< HEAD
=======
        }

        public void transform(Transformation2D<N> transformation) {
            if (mySafe) {
                transformation.transform(myDelegate);
            } else {
                throw new IllegalStateException();
            }
>>>>>>> ee091eab
        }
    }

    abstract class SparseReceiver extends Physical<SparseStore<N>> {

        SparseReceiver(SparseStore<N> delegate) {
            super(delegate);
        }

    }

    private static Constructor<? extends BasicMatrix<?, ?>> getConstructor(final Class<? extends BasicMatrix<?, ?>> aTemplate) {
        try {
            final Constructor<? extends BasicMatrix<?, ?>> retVal = aTemplate.getDeclaredConstructor(MatrixStore.class);
            retVal.setAccessible(true);
            return retVal;
        } catch (final SecurityException | NoSuchMethodException exception) {
            return null;
        }
    }

    private final Constructor<M> myConstructor;
    private final PhysicalStore.Factory<N, ?> myPhysicalFactory;

    @SuppressWarnings("unchecked")
    MatrixFactory(final Class<M> template, final PhysicalStore.Factory<N, ?> factory) {

        super();

        myPhysicalFactory = factory;
        myConstructor = (Constructor<M>) MatrixFactory.getConstructor(template);
    }

    public M columns(final Access1D<?>... source) {
        return this.instantiate(myPhysicalFactory.columns(source));
    }

    public M columns(final double[]... source) {
        return this.instantiate(myPhysicalFactory.columns(source));
    }

<<<<<<< HEAD
    @SuppressWarnings("unchecked")
    public M columns(final List<? extends Number>... source) {
=======
    @SafeVarargs
    public final M columns(final List<? extends Number>... source) {
>>>>>>> ee091eab
        return this.instantiate(myPhysicalFactory.columns(source));
    }

    public M columns(final Number[]... source) {
        return this.instantiate(myPhysicalFactory.columns(source));
    }

    public M copy(final Access2D<?> source) {
        return this.instantiate(myPhysicalFactory.copy(source));
    }

    @Override
    public FunctionSet<N> function() {
        return myPhysicalFactory.function();
    }

    /**
     * @deprecated v47 Use {@link #makeDense(int)} instead
     */
    @Deprecated
    public DR getBuilder(final int count) {
        return this.makeDense(count);
    }

    /**
     * @deprecated v47 Use {@link #makeDense(int,int)} instead
     */
    @Deprecated
    public DR getBuilder(final int rows, final int columns) {
        return this.makeDense(rows, columns);
<<<<<<< HEAD
    }

    public DR makeDense(final int count) {
        return this.makeDense(count, 1);
    }

    public DR makeDense(final int rows, final int columns) {
        return this.physical(myPhysicalFactory.makeZero(rows, columns));
    }

=======
    }

    public DR makeDense(final int count) {
        return this.makeDense(count, 1);
    }

    public DR makeDense(final int rows, final int columns) {
        return this.physical(myPhysicalFactory.makeZero(rows, columns));
    }

>>>>>>> ee091eab
    public M makeEye(final int rows, final int columns) {

        final int square = Math.min(rows, columns);

        MatrixStore.LogicalBuilder<N> retVal = myPhysicalFactory.builder().makeIdentity(square);

        if (rows > square) {
            retVal = retVal.below(rows - square);
        } else if (columns > square) {
            retVal = retVal.right(columns - square);
        }

        return this.instantiate(retVal.get());
    }

    public M makeEye(final Structure2D shape) {
        return this.makeEye(Math.toIntExact(shape.countRows()), Math.toIntExact(shape.countColumns()));
    }

    public M makeFilled(final long rows, final long columns, final NullaryFunction<?> supplier) {
        return this.instantiate(myPhysicalFactory.makeFilled(rows, columns, supplier));
    }

    public M makeIdentity(final int dimension) {
        return this.instantiate(myPhysicalFactory.builder().makeIdentity(dimension).get());
    }

    public M makeSingle(final N element) {
        return this.instantiate(myPhysicalFactory.builder().makeSingle(element).get());
    }

    public SR makeSparse(final int rows, final int columns) {
        return this.physical(myPhysicalFactory.builder().makeSparse(rows, columns));
    }

    public SR makeSparse(final Structure2D shape) {
        return this.makeSparse(Math.toIntExact(shape.countRows()), Math.toIntExact(shape.countColumns()));
    }

    public M makeWrapper(final Access2D<?> elements) {
        return this.instantiate(myPhysicalFactory.builder().makeWrapper(elements).get());
    }

    public M makeZero(final long rows, final long columns) {
        return this.instantiate(myPhysicalFactory.builder().makeZero((int) rows, (int) columns).get());
    }

    public M rows(final Access1D<?>... source) {
        return this.instantiate(myPhysicalFactory.rows(source));
    }

    public M rows(final double[]... source) {
        return this.instantiate(myPhysicalFactory.rows(source));
    }

    @SuppressWarnings("unchecked")
    public M rows(final List<? extends Number>... source) {
        return this.instantiate(myPhysicalFactory.rows(source));
    }

    public M rows(final Number[]... source) {
        return this.instantiate(myPhysicalFactory.rows(source));
    }

    @Override
    public Scalar.Factory<N> scalar() {
        return myPhysicalFactory.scalar();
    }

    /**
     * This method is for internal use only - YOU should NOT use it!
     */
    M instantiate(final MatrixStore<N> store) {
        try {
            return myConstructor.newInstance(store);
        } catch (final IllegalArgumentException anException) {
            throw new ProgrammingError(anException);
        } catch (final InstantiationException anException) {
            throw new ProgrammingError(anException);
        } catch (final IllegalAccessException anException) {
            throw new ProgrammingError(anException);
        } catch (final InvocationTargetException anException) {
            throw new ProgrammingError(anException);
        }
    }

    abstract B logical(final MatrixStore<N> delegate);

    abstract DR physical(final PhysicalStore<N> delegate);

    abstract SR physical(final SparseStore<N> delegate);

}<|MERGE_RESOLUTION|>--- conflicted
+++ resolved
@@ -39,10 +39,7 @@
 import org.ojalgo.structure.Factory2D;
 import org.ojalgo.structure.Mutate2D;
 import org.ojalgo.structure.Structure2D;
-<<<<<<< HEAD
-=======
 import org.ojalgo.structure.Transformation2D;
->>>>>>> ee091eab
 
 /**
  * MatrixFactory creates instances of classes that implement the {@linkplain org.ojalgo.matrix.BasicMatrix}
@@ -137,7 +134,6 @@
             myDelegate.diagonally(this.cast(diagonally));
             return this.self();
         }
-<<<<<<< HEAD
 
         public M get() {
             return MatrixFactory.this.instantiate(myDelegate.get());
@@ -203,73 +199,6 @@
             return this.self();
         }
 
-=======
-
-        public M get() {
-            return MatrixFactory.this.instantiate(myDelegate.get());
-        }
-
-        public B hermitian(boolean upper) {
-            myDelegate.hermitian(upper);
-            return this.self();
-        }
-
-        public B hessenberg(boolean upper) {
-            myDelegate.hessenberg(upper);
-            return this.self();
-        }
-
-        public B left(int numberOfColumns) {
-            myDelegate.left(numberOfColumns);
-            return this.self();
-        }
-
-        public B left(M... left) {
-            myDelegate.left(this.cast(left));
-            return this.self();
-        }
-
-        public B left(N... elements) {
-            myDelegate.left(elements);
-            return this.self();
-        }
-
-        public B limits(int rowLimit, int columnLimit) {
-            myDelegate.limits(rowLimit, columnLimit);
-            return this.self();
-        }
-
-        public B offsets(int rowOffset, int columnOffset) {
-            myDelegate.offsets(rowOffset, columnOffset);
-            return this.self();
-        }
-
-        public B right(int numberOfColumns) {
-            myDelegate.right(numberOfColumns);
-            return this.self();
-        }
-
-        public B right(M... right) {
-            myDelegate.right(this.cast(right));
-            return this.self();
-        }
-
-        public B right(N... elements) {
-            myDelegate.right(elements);
-            return this.self();
-        }
-
-        public B row(int... rows) {
-            myDelegate.row(rows);
-            return this.self();
-        }
-
-        public B superimpose(int row, int col, M matrix) {
-            myDelegate.superimpose(row, col, matrix.getStore());
-            return this.self();
-        }
-
->>>>>>> ee091eab
         public B superimpose(int row, int col, Number matrix) {
             myDelegate.superimpose(row, col, matrix);
             return this.self();
@@ -815,8 +744,6 @@
 
         public void supplyTo(PhysicalStore<N> receiver) {
             myDelegate.supplyTo(receiver);
-<<<<<<< HEAD
-=======
         }
 
         public void transform(Transformation2D<N> transformation) {
@@ -825,7 +752,6 @@
             } else {
                 throw new IllegalStateException();
             }
->>>>>>> ee091eab
         }
     }
 
@@ -867,13 +793,8 @@
         return this.instantiate(myPhysicalFactory.columns(source));
     }
 
-<<<<<<< HEAD
-    @SuppressWarnings("unchecked")
-    public M columns(final List<? extends Number>... source) {
-=======
     @SafeVarargs
     public final M columns(final List<? extends Number>... source) {
->>>>>>> ee091eab
         return this.instantiate(myPhysicalFactory.columns(source));
     }
 
@@ -904,7 +825,6 @@
     @Deprecated
     public DR getBuilder(final int rows, final int columns) {
         return this.makeDense(rows, columns);
-<<<<<<< HEAD
     }
 
     public DR makeDense(final int count) {
@@ -915,18 +835,6 @@
         return this.physical(myPhysicalFactory.makeZero(rows, columns));
     }
 
-=======
-    }
-
-    public DR makeDense(final int count) {
-        return this.makeDense(count, 1);
-    }
-
-    public DR makeDense(final int rows, final int columns) {
-        return this.physical(myPhysicalFactory.makeZero(rows, columns));
-    }
-
->>>>>>> ee091eab
     public M makeEye(final int rows, final int columns) {
 
         final int square = Math.min(rows, columns);
