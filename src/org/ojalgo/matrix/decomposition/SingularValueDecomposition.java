--- conflicted
+++ resolved
@@ -49,21 +49,6 @@
 
 abstract class SingularValueDecomposition<N extends Number & Comparable<N>> extends GenericDecomposition<N> implements SingularValue<N> {
 
-<<<<<<< HEAD
-=======
-    static final class Big extends SingularValueDecomposition<BigDecimal> {
-
-        Big() {
-            this(false);
-        }
-
-        Big(boolean fullSize) {
-            super(BigDenseStore.FACTORY, new BidiagonalDecomposition.Big(fullSize), fullSize);
-        }
-
-    }
-
->>>>>>> e72b15c9
     static final class Complex extends SingularValueDecomposition<ComplexNumber> {
 
         Complex() {
