/*
 * Copyright 1997-2018 Optimatika
 *
 * Permission is hereby granted, free of charge, to any person obtaining a copy
 * of this software and associated documentation files (the "Software"), to deal
 * in the Software without restriction, including without limitation the rights
 * to use, copy, modify, merge, publish, distribute, sublicense, and/or sell
 * copies of the Software, and to permit persons to whom the Software is
 * furnished to do so, subject to the following conditions:
 *
 * The above copyright notice and this permission notice shall be included in
 * all copies or substantial portions of the Software.
 *
 * THE SOFTWARE IS PROVIDED "AS IS", WITHOUT WARRANTY OF ANY KIND, EXPRESS OR
 * IMPLIED, INCLUDING BUT NOT LIMITED TO THE WARRANTIES OF MERCHANTABILITY,
 * FITNESS FOR A PARTICULAR PURPOSE AND NONINFRINGEMENT. IN NO EVENT SHALL THE
 * AUTHORS OR COPYRIGHT HOLDERS BE LIABLE FOR ANY CLAIM, DAMAGES OR OTHER
 * LIABILITY, WHETHER IN AN ACTION OF CONTRACT, TORT OR OTHERWISE, ARISING FROM,
 * OUT OF OR IN CONNECTION WITH THE SOFTWARE OR THE USE OR OTHER DEALINGS IN THE
 * SOFTWARE.
 */
package org.ojalgo.matrix.decomposition;

import org.ojalgo.ProgrammingError;
import org.ojalgo.access.Access2D;
import org.ojalgo.access.Structure2D;
import org.ojalgo.array.Array1D;
import org.ojalgo.array.DenseArray;
import org.ojalgo.matrix.store.MatrixStore;
import org.ojalgo.scalar.ComplexNumber;
import org.ojalgo.scalar.Quaternion;
import org.ojalgo.scalar.RationalNumber;
import org.ojalgo.type.context.NumberContext;

/**
 * Singular Value: [A] = [Q1][D][Q2]<sup>T</sup> Decomposes [this] into [Q1], [D] and [Q2] where:
 * <ul>
 * <li>[Q1] is an orthogonal matrix. The columns are the left, orthonormal, singular vectors of [this]. Its
 * columns are the eigenvectors of [A][A]<sup>T</sup>, and therefore has the same number of rows as [this].
 * </li>
 * <li>[D] is a diagonal matrix. The elements on the diagonal are the singular values of [this]. It is either
 * square or has the same dimensions as [this]. The singular values of [this] are the square roots of the
 * nonzero eigenvalues of [A][A]<sup>T</sup> and [A]<sup>T</sup>[A] (they are the same)</li>
 * <li>[Q2] is an orthogonal matrix. The columns are the right, orthonormal, singular vectors of [this]. Its
 * columns are the eigenvectors of [A][A]<sup>T</sup>, and therefore has the same number of rows as [this] has
 * columns.</li>
 * <li>[this] = [Q1][D][Q2]<sup>T</sup></li>
 * </ul>
 * A singular values decomposition always exists.
 *
 * @author apete
 */
public interface SingularValue<N extends Number> extends MatrixDecomposition<N>, MatrixDecomposition.Solver<N>, MatrixDecomposition.EconomySize<N>,
        MatrixDecomposition.RankRevealing<N>, MatrixDecomposition.Values<N> {

    interface Factory<N extends Number> extends MatrixDecomposition.Factory<SingularValue<N>> {

        default SingularValue<N> make(boolean fullSize) {
            return this.make(TYPICAL, fullSize);
        }

        default SingularValue<N> make(Structure2D typical) {
            return this.make(typical, false);
        }

        SingularValue<N> make(Structure2D typical, boolean fullSize);

    }

<<<<<<< HEAD
    public static final Factory<ComplexNumber> COMPLEX = typical -> new SingularValueDecomposition.Complex();
=======
    public static final Factory<BigDecimal> BIG = (typical, fullSize) -> new SingularValueDecomposition.Big(fullSize);

    public static final Factory<ComplexNumber> COMPLEX = (typical, fullSize) -> new SingularValueDecomposition.Complex(fullSize);
>>>>>>> e72b15c9

    public static final Factory<Double> PRIMITIVE = (typical, fullSize) -> {
        if (fullSize || ((1024L < typical.countColumns()) && (typical.count() <= DenseArray.MAX_ARRAY_SIZE))) {
            return new SingularValueDecomposition.Primitive(fullSize);
        } else {
            return new RawSingularValue();
        }
    };

    public static final Factory<Quaternion> QUATERNION = (typical, fullSize) -> new SingularValueDecomposition.Quat(fullSize);

    public static final Factory<RationalNumber> RATIONAL = (typical, fullSize) -> new SingularValueDecomposition.Rational(fullSize);

    @SuppressWarnings("unchecked")
    public static <N extends Number> SingularValue<N> make(final Access2D<N> typical) {

        final N tmpNumber = typical.get(0, 0);

        if (tmpNumber instanceof RationalNumber) {
            return (SingularValue<N>) RATIONAL.make(typical);
        } else if (tmpNumber instanceof ComplexNumber) {
            return (SingularValue<N>) COMPLEX.make(typical);
        } else if (tmpNumber instanceof Double) {
            return (SingularValue<N>) PRIMITIVE.make(typical);
        } else if (tmpNumber instanceof Quaternion) {
            return (SingularValue<N>) QUATERNION.make(typical);
        } else {
            throw new IllegalArgumentException();
        }
    }

    static <N extends Number> boolean equals(final MatrixStore<N> matrix, final SingularValue<N> decomposition, final NumberContext context) {

        final int tmpRowDim = (int) matrix.countRows();
        final int tmpColDim = (int) matrix.countColumns();

        final MatrixStore<N> tmpQ1 = decomposition.getQ1();
        final MatrixStore<N> tmpD = decomposition.getD();
        final MatrixStore<N> tmpQ2 = decomposition.getQ2();

        MatrixStore<N> tmpThis;
        MatrixStore<N> tmpThat;

        boolean retVal = (tmpRowDim == tmpQ1.countRows()) && (tmpQ2.countRows() == tmpColDim);

        // Check that [A][Q2] == [Q1][D]
        if (retVal) {

            tmpThis = matrix.multiply(tmpQ2);
            tmpThat = tmpQ1.multiply(tmpD);

            retVal &= tmpThis.equals(tmpThat, context);
        }

        // If Q1 is square, then check if it is orthogonal/unitary.
        if (retVal && (tmpQ1.countRows() == tmpQ1.countColumns())) {

            tmpThis = tmpQ1.physical().makeEye(tmpRowDim, tmpRowDim);
            tmpThat = tmpQ1.logical().conjugate().get().multiply(tmpQ1);

            retVal &= tmpThis.equals(tmpThat, context);
        }

        // If Q2 is square, then check if it is orthogonal/unitary.
        if (retVal && (tmpQ2.countRows() == tmpQ2.countColumns())) {

            tmpThis = tmpQ2.physical().makeEye(tmpColDim, tmpColDim);
            tmpThat = tmpQ2.multiply(tmpQ2.logical().conjugate().get());

            retVal &= tmpThis.equals(tmpThat, context);
        }

        // Check the pseudoinverse.
        if (retVal) {
            final MatrixStore<N> inverse = decomposition.getInverse();
            final MatrixStore<N> multiplied = matrix.multiply(inverse.multiply(matrix));
            retVal &= matrix.equals(multiplied, context);
        }

        // Check that the singular values are sorted in descending order
        if (retVal) {
            final Array1D<Double> tmpSV = decomposition.getSingularValues();
            for (int i = 1; retVal && (i < tmpSV.size()); i++) {
                retVal &= tmpSV.doubleValue(i - 1) >= tmpSV.doubleValue(i);
            }
            if (retVal && decomposition.isOrdered()) {
                for (int ij = 1; retVal && (ij < tmpD.countRows()); ij++) {
                    retVal &= tmpD.doubleValue(ij - 1, ij - 1) >= tmpD.doubleValue(ij, ij);
                }
            }
        }

        return retVal;
    }

    static <N extends Number> MatrixStore<N> reconstruct(final SingularValue<N> decomposition) {
        return decomposition.getQ1().multiply(decomposition.getD()).multiply(decomposition.getQ2().conjugate());
    }

    /**
     * The condition number.
     *
     * @return The largest singular value divided by the smallest singular value.
     */
    double getCondition();

    /**
     * @return The diagonal matrix of singular values.
     */
    MatrixStore<N> getD();

    /**
     * Sometimes also called the Schatten 2-norm or Hilbert-Schmidt norm.
     *
     * @return The square root of the sum of squares of the singular values.
     */
    double getFrobeniusNorm();

    /**
     * <p>
     * Ky Fan k-norm.
     * </p>
     * <p>
     * The first Ky Fan k-norm is the operator norm (the largest singular value), and the last is called the
     * trace norm (the sum of all singular values).
     * </p>
     *
     * @param k The number of singular values to add up.
     * @return The sum of the k largest singular values.
     */
    double getKyFanNorm(int k);

    /**
     * @return 2-norm
     */
    double getOperatorNorm();

    /**
     * If [A] is m-by-n and its rank is r, then:
     * <ul>
     * <li>The first r columns of [Q1] span the column space, range or image of [A].</li>
     * <li>The last m-r columns of [Q1] span the left nullspace or cokernel of [A].</li>
     * </ul>
     * Calculating the QR decomposition of [A] is a faster alternative.
     */
    MatrixStore<N> getQ1();

    /**
     * If [A] is m-by-n and its rank is r, then:
     * <ul>
     * <li>The first r columns of [Q2] span the row space or coimage of [A].</li>
     * <li>The last n-r columns of [Q2] span the nullspace or kernel of [A].</li>
     * </ul>
     * Calculating the QR decomposition of [A]<sup>T</sup> is a faster alternative.
     */
    MatrixStore<N> getQ2();

    /**
     * @return The singular values ordered in descending order.
     */
    Array1D<Double> getSingularValues();

    /**
     * @param values An array that will receive the singular values
     */
    default void getSingularValues(final double[] values) {

        ProgrammingError.throwIfNull(values);

        final Array1D<Double> singulars = this.getSingularValues();

        final int length = values.length;
        for (int i = 0; i < length; i++) {
            values[i] = singulars.doubleValue(i);
        }
    }

    double getTraceNorm();

    default MatrixStore<N> reconstruct() {
        return SingularValue.reconstruct(this);
    }

}<|MERGE_RESOLUTION|>--- conflicted
+++ resolved
@@ -67,13 +67,7 @@
 
     }
 
-<<<<<<< HEAD
-    public static final Factory<ComplexNumber> COMPLEX = typical -> new SingularValueDecomposition.Complex();
-=======
-    public static final Factory<BigDecimal> BIG = (typical, fullSize) -> new SingularValueDecomposition.Big(fullSize);
-
     public static final Factory<ComplexNumber> COMPLEX = (typical, fullSize) -> new SingularValueDecomposition.Complex(fullSize);
->>>>>>> e72b15c9
 
     public static final Factory<Double> PRIMITIVE = (typical, fullSize) -> {
         if (fullSize || ((1024L < typical.countColumns()) && (typical.count() <= DenseArray.MAX_ARRAY_SIZE))) {
