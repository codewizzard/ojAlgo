/*
 * Copyright 1997-2018 Optimatika
 *
 * Permission is hereby granted, free of charge, to any person obtaining a copy
 * of this software and associated documentation files (the "Software"), to deal
 * in the Software without restriction, including without limitation the rights
 * to use, copy, modify, merge, publish, distribute, sublicense, and/or sell
 * copies of the Software, and to permit persons to whom the Software is
 * furnished to do so, subject to the following conditions:
 *
 * The above copyright notice and this permission notice shall be included in
 * all copies or substantial portions of the Software.
 *
 * THE SOFTWARE IS PROVIDED "AS IS", WITHOUT WARRANTY OF ANY KIND, EXPRESS OR
 * IMPLIED, INCLUDING BUT NOT LIMITED TO THE WARRANTIES OF MERCHANTABILITY,
 * FITNESS FOR A PARTICULAR PURPOSE AND NONINFRINGEMENT. IN NO EVENT SHALL THE
 * AUTHORS OR COPYRIGHT HOLDERS BE LIABLE FOR ANY CLAIM, DAMAGES OR OTHER
 * LIABILITY, WHETHER IN AN ACTION OF CONTRACT, TORT OR OTHERWISE, ARISING FROM,
 * OUT OF OR IN CONNECTION WITH THE SOFTWARE OR THE USE OR OTHER DEALINGS IN THE
 * SOFTWARE.
 */
package org.ojalgo.matrix.decomposition;

import org.ojalgo.access.Access2D;
import org.ojalgo.access.Structure2D;
import org.ojalgo.matrix.store.MatrixStore;
import org.ojalgo.scalar.ComplexNumber;
import org.ojalgo.scalar.Quaternion;
import org.ojalgo.scalar.RationalNumber;
import org.ojalgo.type.context.NumberContext;

/**
 * A general matrix [A] can be factorized by similarity transformations into the form [A]=[Q1][D][Q2]
 * <sup>-1</sup> where:
 * <ul>
 * <li>[A] (m-by-n) is any, real or complex, matrix</li>
 * <li>[D] (r-by-r) or (m-by-n) is, upper or lower, bidiagonal</li>
 * <li>[Q1] (m-by-r) or (m-by-m) is orthogonal</li>
 * <li>[Q2] (n-by-r) or (n-by-n) is orthogonal</li>
 * <li>r = min(m,n)</li>
 * </ul>
 *
 * @author apete
 */
public interface Bidiagonal<N extends Number> extends MatrixDecomposition<N>, MatrixDecomposition.EconomySize<N> {

    interface Factory<N extends Number> extends MatrixDecomposition.Factory<Bidiagonal<N>> {

        default Bidiagonal<N> make(boolean fullSize) {
            return this.make(TYPICAL, fullSize);
        }

        default Bidiagonal<N> make(Structure2D typical) {
            return this.make(typical, false);
        }

        Bidiagonal<N> make(Structure2D typical, boolean fullSize);

    }

<<<<<<< HEAD
    public static final Factory<ComplexNumber> COMPLEX = typical -> new BidiagonalDecomposition.Complex();
=======
    public static final Factory<BigDecimal> BIG = (typical, fullSize) -> new BidiagonalDecomposition.Big(fullSize);

    public static final Factory<ComplexNumber> COMPLEX = (typical, fullSize) -> new BidiagonalDecomposition.Complex(fullSize);
>>>>>>> e72b15c9

    public static final Factory<Double> PRIMITIVE = (typical, fullSize) -> new BidiagonalDecomposition.Primitive(fullSize);

    public static final Factory<Quaternion> QUATERNION = (typical, fullSize) -> new BidiagonalDecomposition.Quat(fullSize);

    public static final Factory<RationalNumber> RATIONAL = (typical, fullSize) -> new BidiagonalDecomposition.Rational(fullSize);

    @SuppressWarnings("unchecked")
    public static <N extends Number> Bidiagonal<N> make(final Access2D<N> typical) {

        final N tmpNumber = typical.get(0, 0);

        if (tmpNumber instanceof RationalNumber) {
            return (Bidiagonal<N>) RATIONAL.make(typical);
        } else if (tmpNumber instanceof Quaternion) {
            return (Bidiagonal<N>) QUATERNION.make(typical);
        } else if (tmpNumber instanceof ComplexNumber) {
            return (Bidiagonal<N>) COMPLEX.make(typical);
        } else if (tmpNumber instanceof Double) {
            return (Bidiagonal<N>) PRIMITIVE.make(typical);
        } else {
            throw new IllegalArgumentException();
        }
    }

    static <N extends Number> boolean equals(final MatrixStore<N> matrix, final Bidiagonal<N> decomposition, final NumberContext context) {

        final int tmpRowDim = (int) matrix.countRows();
        final int tmpColDim = (int) matrix.countColumns();

        final MatrixStore<N> tmpQ1 = decomposition.getQ1();
        decomposition.getD();
        final MatrixStore<N> tmpQ2 = decomposition.getQ2();

        final MatrixStore<N> tmpConjugatedQ1 = tmpQ1.logical().conjugate().get();
        final MatrixStore<N> tmpConjugatedQ2 = tmpQ2.logical().conjugate().get();

        MatrixStore<N> tmpThis;
        MatrixStore<N> tmpThat;

        boolean retVal = (tmpRowDim == tmpQ1.countRows()) && (tmpQ2.countRows() == tmpColDim);

        // Check that it's possible to reconstruct the original matrix.
        if (retVal) {

            tmpThis = matrix;
            tmpThat = decomposition.reconstruct();

            retVal &= tmpThis.equals(tmpThat, context);
        }

        // If Q1 is square, then check if it is orthogonal/unitary.
        if (retVal && (tmpQ1.countRows() == tmpQ1.countColumns())) {

            tmpThis = tmpQ1;
            tmpThat = tmpQ1.multiply(tmpConjugatedQ1).multiply(tmpQ1);

            retVal &= tmpThis.equals(tmpThat, context);
        }

        // If Q2 is square, then check if it is orthogonal/unitary.
        if (retVal && (tmpQ2.countRows() == tmpQ2.countColumns())) {

            tmpThis = tmpQ2;
            tmpThat = tmpQ2.multiply(tmpConjugatedQ2).multiply(tmpQ2);

            retVal &= tmpThis.equals(tmpThat, context);
        }

        return retVal;
    }

    static <N extends Number> MatrixStore<N> reconstruct(final Bidiagonal<N> decomposition) {
        return decomposition.getQ1().multiply(decomposition.getD()).multiply(decomposition.getQ2().conjugate());
    }

    MatrixStore<N> getD();

    MatrixStore<N> getQ1();

    MatrixStore<N> getQ2();

    boolean isUpper();

    default MatrixStore<N> reconstruct() {
        return Bidiagonal.reconstruct(this);
    }

}<|MERGE_RESOLUTION|>--- conflicted
+++ resolved
@@ -58,13 +58,7 @@
 
     }
 
-<<<<<<< HEAD
-    public static final Factory<ComplexNumber> COMPLEX = typical -> new BidiagonalDecomposition.Complex();
-=======
-    public static final Factory<BigDecimal> BIG = (typical, fullSize) -> new BidiagonalDecomposition.Big(fullSize);
-
     public static final Factory<ComplexNumber> COMPLEX = (typical, fullSize) -> new BidiagonalDecomposition.Complex(fullSize);
->>>>>>> e72b15c9
 
     public static final Factory<Double> PRIMITIVE = (typical, fullSize) -> new BidiagonalDecomposition.Primitive(fullSize);
 
