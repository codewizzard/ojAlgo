--- conflicted
+++ resolved
@@ -23,11 +23,7 @@
 
 import java.math.BigDecimal;
 
-<<<<<<< HEAD
-import org.ojalgo.constant.PrimitiveMath;
-=======
 import org.ojalgo.function.constant.PrimitiveMath;
->>>>>>> ee091eab
 import org.ojalgo.matrix.store.MatrixStore;
 import org.ojalgo.matrix.store.PrimitiveDenseStore;
 import org.ojalgo.matrix.store.RawStore;
@@ -330,20 +326,6 @@
                 return (int) matrix.count();
             }
 
-<<<<<<< HEAD
-        };
-    }
-
-    /**
-     * @deprecated v47 Use {@link MatrixStore#COMPLEX} instaed
-     */
-    @Deprecated
-    public static Access2D<ComplexNumber> wrapComplexAccess2D(final BasicMatrix<?, ?> matrix) {
-        return MatrixStore.COMPLEX.makeWrapper(matrix).get();
-    }
-
-    /**
-=======
             @Override
             public final String toString() {
                 return Access2D.toString(this);
@@ -361,7 +343,6 @@
     }
 
     /**
->>>>>>> ee091eab
      * @deprecated v47 Use {@link MatrixStore#PRIMITIVE} instaed
      */
     @Deprecated
