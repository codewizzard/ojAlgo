/*
 * Copyright 1997-2019 Optimatika
 *
 * Permission is hereby granted, free of charge, to any person obtaining a copy
 * of this software and associated documentation files (the "Software"), to deal
 * in the Software without restriction, including without limitation the rights
 * to use, copy, modify, merge, publish, distribute, sublicense, and/or sell
 * copies of the Software, and to permit persons to whom the Software is
 * furnished to do so, subject to the following conditions:
 *
 * The above copyright notice and this permission notice shall be included in
 * all copies or substantial portions of the Software.
 *
 * THE SOFTWARE IS PROVIDED "AS IS", WITHOUT WARRANTY OF ANY KIND, EXPRESS OR
 * IMPLIED, INCLUDING BUT NOT LIMITED TO THE WARRANTIES OF MERCHANTABILITY,
 * FITNESS FOR A PARTICULAR PURPOSE AND NONINFRINGEMENT. IN NO EVENT SHALL THE
 * AUTHORS OR COPYRIGHT HOLDERS BE LIABLE FOR ANY CLAIM, DAMAGES OR OTHER
 * LIABILITY, WHETHER IN AN ACTION OF CONTRACT, TORT OR OTHERWISE, ARISING FROM,
 * OUT OF OR IN CONNECTION WITH THE SOFTWARE OR THE USE OR OTHER DEALINGS IN THE
 * SOFTWARE.
 */
package org.ojalgo.structure;

import java.util.List;
import java.util.concurrent.atomic.DoubleAdder;

import org.ojalgo.function.VoidFunction;
import org.ojalgo.function.aggregator.Aggregator;
import org.ojalgo.scalar.ComplexNumber;
import org.ojalgo.scalar.Scalar;
import org.ojalgo.type.context.NumberContext;

/**
 * 1-dimensional accessor (get) methods. The nested interfaces declare additional methods that implicitly
 * require that the elements have been accessed, but they do not extends the main/outer interface. A
 * 1D-structure can be vistiable, aggregatable and/or expose various element properties without allowing
 * explicit access to its elements.
 *
 * @author apete
 */
public interface Access1D<N extends Number> extends Structure1D {

    /**
     * This interface complements {@linkplain Visitable} but does not extend it. It's a feature to be able to
     * be aggregatable but not necessarily visitable in that it does not require generic input parameters.
     *
     * @author apete
     */
    public interface Aggregatable<N extends Number> extends Structure1D {

        default N aggregateAll(final Aggregator aggregator) {
            return this.aggregateRange(0L, this.count(), aggregator);
        }

        N aggregateRange(long first, long limit, Aggregator aggregator);

    }

    public interface Collectable<N extends Number, R extends Mutate1D.Receiver<N>> extends Structure1D {

        default <I extends R> I collect(final Factory1D<I> factory) {

            final I retVal = factory.makeZero(this.count());

            this.supplyTo(retVal);

            return retVal;
        }

        void supplyTo(R receiver);

    }

    /**
     * @deprecated v48 Will be removed
     */
    @Deprecated
    public interface Elements extends Structure1D {

        /**
         * @see Scalar#isAbsolute()
         * @deprecated v48 Will be removed
         */
        @Deprecated
        boolean isAbsolute(long index);

        /**
         * @see Scalar#isSmall(double)
         * @deprecated v48 Will be removed
         */
        @Deprecated
        default boolean isAllSmall(final double comparedTo) {
            boolean retVal = true;
            for (long i = 0L, limit = this.count(); retVal && (i < limit); i++) {
                retVal &= this.isSmall(i, comparedTo);
            }
            return retVal;
        }

        /**
         * @see Scalar#isSmall(double)
         * @deprecated v48 Will be removed
         */
        @Deprecated
        boolean isSmall(long index, double comparedTo);

    }

    public static final class ElementView<N extends Number> implements ElementView1D<N, ElementView<N>> {

        private long myCursor;
        private final long myLastCursor;
        private final Access1D<N> myValues;

        private ElementView(final Access1D<N> values, final long initial, final long last) {

            super();

            myValues = values;
            myCursor = initial;
            myLastCursor = last;

        }

        ElementView(final Access1D<N> values) {
            this(values, -1L, values.count() - 1L);
        }

        public double doubleValue() {
            return myValues.doubleValue(myCursor);
        }

        public long estimateSize() {
            return myLastCursor - myCursor;
        }

        public N get() {
            return myValues.get(myCursor);
        }

        public boolean hasNext() {
            return myCursor < myLastCursor;
        }

        public boolean hasPrevious() {
            return myCursor > 0;
        }

        public long index() {
            return myCursor;
        }

        public ElementView<N> iterator() {
            return new ElementView<>(myValues);
        }

        public ElementView<N> next() {
            myCursor++;
            return this;
        }

        public ElementView<N> previous() {
            myCursor--;
            return this;
        }

        public ElementView<N> trySplit() {

            final long remaining = myLastCursor - myCursor;

            if (remaining > 1L) {

                final long split = myCursor + (remaining / 2L);

                final ElementView<N> retVal = new ElementView<>(myValues, myCursor, split);

                myCursor = split;

                return retVal;

            } else {

                return null;
            }
        }

    }

    /**
     * @deprecated v48 Will be removed
     */
    @Deprecated
    public interface IndexOf extends Structure1D {

        /**
         * @deprecated v48 Will be removed
         */
        @Deprecated
        default long indexOfLargest() {
            return this.indexOfLargestInRange(0L, this.count());
        }

        /**
         * @deprecated v48 Will be removed
         */
        @Deprecated
        long indexOfLargestInRange(final long first, final long limit);

    }

    public interface Sliceable<N extends Number> extends Structure1D {

        Access1D<N> sliceRange(long first, long limit);

    }

    public interface Visitable<N extends Number> extends Structure1D {

        default void visitAll(final VoidFunction<N> visitor) {
            this.visitRange(0L, this.count(), visitor);
        }

        void visitOne(long index, VoidFunction<N> visitor);

        default void visitRange(final long first, final long limit, final VoidFunction<N> visitor) {
            Structure1D.loopRange(first, limit, i -> this.visitOne(i, visitor));
        }

    }

    static Access1D<Double> asPrimitive1D(final Access1D<?> access) {
        return new Access1D<Double>() {

            public long count() {
                return access.count();
            }

            public double doubleValue(final long index) {
                return access.doubleValue(index);
            }

            public Double get(final long index) {
                return access.doubleValue(index);
            }

            @Override
            public String toString() {
                return Access1D.toString(this);
            }

        };
    }

    @SuppressWarnings("unchecked")
    static boolean equals(final Access1D<?> accessA, final Access1D<?> accessB, final NumberContext context) {

        final long tmpLength = accessA.count();

        boolean retVal = tmpLength == accessB.count();

        if ((accessA.get(0) instanceof ComplexNumber) && (accessB.get(0) instanceof ComplexNumber)) {

            final Access1D<ComplexNumber> tmpAccessA = (Access1D<ComplexNumber>) accessA;
            final Access1D<ComplexNumber> tmpAccessB = (Access1D<ComplexNumber>) accessB;

            for (int i = 0; retVal && (i < tmpLength); i++) {
                retVal &= !context.isDifferent(tmpAccessA.get(i).getReal(), tmpAccessB.get(i).getReal());
                retVal &= !context.isDifferent(tmpAccessA.get(i).i, tmpAccessB.get(i).i);
            }

        } else {

            for (int i = 0; retVal && (i < tmpLength); i++) {
                retVal &= !context.isDifferent(accessA.doubleValue(i), accessB.doubleValue(i));
            }
        }

        return retVal;
    }

    static int hashCode(final Access1D<?> access) {
        final int tmpSize = (int) access.count();
        int retVal = tmpSize + 31;
        for (int ij = 0; ij < tmpSize; ij++) {
            retVal *= access.doubleValue(ij);
        }
        return retVal;
    }

    static String toString(Access1D<?> access) {
        int size = access.size();
        switch (size) {
        case 0:
            return "{ }";
        case 1:
            return "{ " + access.get(0) + " }";
        default:
            StringBuilder builder = new StringBuilder();
            builder.append("{ ");
            builder.append(access.get(0));
            for (int i = 1; i < size; i++) {
                builder.append(", ");
                builder.append(access.get(i));
            }
            builder.append(" }");
            return builder.toString();
        }
    }

    static Access1D<Double> wrap(final double[] target) {
        return new Access1D<Double>() {

            public long count() {
                return target.length;
            }

            public double doubleValue(final long index) {
                return target[(int) index];
            }

            public Double get(final long index) {
                return target[(int) index];
            }

            @Override
            public String toString() {
                return Access1D.toString(this);
            }

        };
    }

    static <N extends Number> Access1D<N> wrap(final List<? extends N> target) {
        return new Access1D<N>() {

            public long count() {
                return target.size();
            }

            public double doubleValue(final long index) {
                return target.get((int) index).doubleValue();
            }

            public N get(final long index) {
                return target.get((int) index);
            }

            @Override
            public String toString() {
                return Access1D.toString(this);
            }

        };
    }

    static <N extends Number> Access1D<N> wrap(final N[] target) {
        return new Access1D<N>() {

            public long count() {
                return target.length;
            }

            public double doubleValue(final long index) {
                return target[(int) index].doubleValue();
            }

            public N get(final long index) {
                return target[(int) index];
            }

<<<<<<< HEAD
=======
            @Override
            public String toString() {
                return Access1D.toString(this);
            }

>>>>>>> ee091eab
        };
    }

    /**
     * Transforms this {@link Access1D} to a {@link Access1D.Collectable} of a different {@link Number} type.
     */
    default <NN extends Number, R extends Mutate1D.Receiver<NN>> Collectable<NN, R> asCollectable1D() {
        return new Collectable<NN, R>() {

            public long count() {
                return Access1D.this.count();
            }

            public void supplyTo(final R receiver) {
                receiver.accept(Access1D.this);
                //                receiver.reset();
                //                Access1D.this.nonzeros().forEach(nz -> receiver.set(nz.index(), nz.doubleValue()));
            }

        };
    }

    /**
     * Will calculate y = y + a x, will add "a" times "this" to "y"
     *
     * @param a The scale
     * @param y The "vector" to update
     */
    default void axpy(final double a, final Mutate1D y) {
        Structure1D.loopMatching(this, y, i -> y.add(i, a * this.doubleValue(i)));
    }

    default byte byteValue(long index) {
        return (byte) this.shortValue(index);
    }

    /**
     * Will calculate and return the dot product of this 1D-structure and another input 1D-vector.
     *
     * @param vector Another 1D-structure
     * @return The dot product
     */
    default double dot(final Access1D<?> vector) {
        final DoubleAdder retVal = new DoubleAdder();
        Structure1D.loopMatching(this, vector, i -> retVal.add(this.doubleValue(i) * vector.doubleValue(i)));
        return retVal.doubleValue();
    }

    double doubleValue(long index);

    /**
     * Returns an Iterable of ElementView1D. It allows to iterate over the instance's element "positions"
     * without actually extracting the elements (unless you explicitly do so).
     */
    default ElementView1D<N, ?> elements() {
        return new Access1D.ElementView<>(this);
    }

    default float floatValue(long index) {
        return (float) this.doubleValue(index);
    }

    N get(long index);

    default int intValue(long index) {
        return (int) this.longValue(index);
    }

    default long longValue(long index) {
        return Math.round(this.doubleValue(index));
    }

    default ElementView1D<N, ?> nonzeros() {
        return this.elements();
    }

    default short shortValue(long index) {
        return (short) this.intValue(index);
    }

    default void supplyTo(final double[] receiver) {
        final int limit = Math.min(receiver.length, (int) this.count());
        for (int i = 0; i < limit; i++) {
            receiver[i] = this.doubleValue(i);
        }
    }

    default double[] toRawCopy1D() {

        final int tmpLength = (int) this.count();

        final double[] retVal = new double[tmpLength];

        this.supplyTo(retVal);

        return retVal;
    }

}<|MERGE_RESOLUTION|>--- conflicted
+++ resolved
@@ -368,14 +368,11 @@
                 return target[(int) index];
             }
 
-<<<<<<< HEAD
-=======
             @Override
             public String toString() {
                 return Access1D.toString(this);
             }
 
->>>>>>> ee091eab
         };
     }
 
