/*
 * Copyright 1997-2019 Optimatika
 *
 * Permission is hereby granted, free of charge, to any person obtaining a copy
 * of this software and associated documentation files (the "Software"), to deal
 * in the Software without restriction, including without limitation the rights
 * to use, copy, modify, merge, publish, distribute, sublicense, and/or sell
 * copies of the Software, and to permit persons to whom the Software is
 * furnished to do so, subject to the following conditions:
 *
 * The above copyright notice and this permission notice shall be included in
 * all copies or substantial portions of the Software.
 *
 * THE SOFTWARE IS PROVIDED "AS IS", WITHOUT WARRANTY OF ANY KIND, EXPRESS OR
 * IMPLIED, INCLUDING BUT NOT LIMITED TO THE WARRANTIES OF MERCHANTABILITY,
 * FITNESS FOR A PARTICULAR PURPOSE AND NONINFRINGEMENT. IN NO EVENT SHALL THE
 * AUTHORS OR COPYRIGHT HOLDERS BE LIABLE FOR ANY CLAIM, DAMAGES OR OTHER
 * LIABILITY, WHETHER IN AN ACTION OF CONTRACT, TORT OR OTHERWISE, ARISING FROM,
 * OUT OF OR IN CONNECTION WITH THE SOFTWARE OR THE USE OR OTHER DEALINGS IN THE
 * SOFTWARE.
 */
package org.ojalgo.matrix.decomposition;

import org.junit.jupiter.api.BeforeEach;
import org.junit.jupiter.api.Test;
import org.ojalgo.TestUtils;
import org.ojalgo.array.Array1D;
import org.ojalgo.function.constant.PrimitiveMath;
import org.ojalgo.matrix.store.MatrixStore;
import org.ojalgo.matrix.store.PhysicalStore;
import org.ojalgo.matrix.store.PrimitiveDenseStore;
import org.ojalgo.netio.BasicLogger;
import org.ojalgo.type.context.NumberContext;

/**
 * @author apete
 */
public class SVDbyEvD {

    private static final NumberContext CONTEXT = new NumberContext(7, 6);

    @BeforeEach
    public void minimiseAllBranchLimits() {
        TestUtils.minimiseAllBranchLimits();
    }

    /**
     * Data from example 3.15 in Scientific Computing by Michael T. Heath
     */
    @Test
    public void testHeath() {

        final PhysicalStore<Double> tmpMtrx = PrimitiveDenseStore.FACTORY.rows(new double[][] { { 1, 2, 3 }, { 4, 5, 6 }, { 7, 8, 9 }, { 10, 11, 12 } });

        final Array1D<Double> tmpSingularValues = Array1D.PRIMITIVE64.copy(new double[] { 25.4624074360364, 1.29066167576123, 0.0 });

        this.doTest(tmpMtrx, tmpSingularValues);
    }

    /**
     * http://www.miislita.com/information-retrieval-tutorial/singular-value-decomposition-fast-track-tutorial
     * .pdf
     */
    @Test
    public void testSmall2x2() {

        final PhysicalStore<Double> tmpMtrx = PrimitiveDenseStore.FACTORY.rows(new double[][] { { 4.0, 0.0 }, { 3.0, -5.0 } });

        final Array1D<Double> tmpSingularValues = Array1D.PRIMITIVE64.copy(new double[] { 6.324555320336759, 3.1622776601683795 });

        this.doTest(tmpMtrx, tmpSingularValues);
    }

    /**
     * http://en.wikipedia.org/wiki/Singular_value_decomposition
     */
    @Test
    public void testWikipedia() {

        final PhysicalStore<Double> tmpMtrx = PrimitiveDenseStore.FACTORY
                .rows(new double[][] { { 1.0, 0.0, 0.0, 0.0, 2.0 }, { 0.0, 0.0, 3.0, 0.0, 0.0 }, { 0.0, 0.0, 0.0, 0.0, 0.0 }, { 0.0, 4.0, 0.0, 0.0, 0.0 } });

        final Array1D<Double> tmpSingularValues = Array1D.PRIMITIVE64.copy(new double[] { 4.0, 3.0, PrimitiveMath.SQRT.invoke(5.0), 0.0 });

        this.doTest(tmpMtrx, tmpSingularValues);
    }

    private void doTest(final PhysicalStore<Double> matrixA, final Array1D<Double> singularValues) {

        final MatrixStore<Double> transpA = matrixA.transpose();
        final MatrixStore<Double> leftA = matrixA.multiply(transpA);
        final MatrixStore<Double> rightA = transpA.multiply(matrixA);

        final Eigenvalue<Double> decompEvD = Eigenvalue.PRIMITIVE.make(true);

        decompEvD.decompose(leftA);
        final MatrixStore<Double> leftD = decompEvD.getD();
        final MatrixStore<Double> leftV = decompEvD.getV();
        if (MatrixDecompositionTests.DEBUG) {
            BasicLogger.debug("Left D", leftD, CONTEXT);
            BasicLogger.debug("Left V", leftV, CONTEXT);
        }
        // Check that the eigenvalue decomposition of the "left" matrix is correct
        TestUtils.assertEquals(leftA, decompEvD, CONTEXT);

        decompEvD.decompose(rightA);
        final MatrixStore<Double> rightD = decompEvD.getD();
        final MatrixStore<Double> rightV = decompEvD.getV();
        if (MatrixDecompositionTests.DEBUG) {
            BasicLogger.debug("Right D", rightD, CONTEXT);
            BasicLogger.debug("Right V", rightV, CONTEXT);
        }
        // Check that the eigenvalue decomposition of the "right" matrix is correct
        TestUtils.assertEquals(rightA, decompEvD, CONTEXT);

        // Check that the, left and right, singular values are correct
        for (int ij = 0; ij < singularValues.length; ij++) {
            final double expected = singularValues.doubleValue(ij);
<<<<<<< HEAD
            final double leftActual = PrimitiveFunction.SQRT.invoke(PrimitiveFunction.ABS.invoke(leftD.doubleValue(ij, ij)));
            final double rightActual = PrimitiveFunction.SQRT.invoke(PrimitiveFunction.ABS.invoke(rightD.doubleValue(ij, ij)));
=======
            final double leftActual = PrimitiveMath.SQRT.invoke(PrimitiveMath.ABS.invoke(leftD.doubleValue(ij, ij)));
            final double rightActual = PrimitiveMath.SQRT.invoke(PrimitiveMath.ABS.invoke(rightD.doubleValue(ij, ij)));
>>>>>>> ee091eab
            TestUtils.assertEquals("Left " + ij, expected, leftActual, CONTEXT);
            TestUtils.assertEquals("Right " + ij, expected, rightActual, CONTEXT);
        }

        // So far...

        final SingularValue<Double> tmpExperimental = SingularValue.PRIMITIVE.make();
        tmpExperimental.decompose(matrixA);

        if (MatrixDecompositionTests.DEBUG) {
            BasicLogger.debug();
            BasicLogger.debug("Experimental  S: {}.", tmpExperimental.getSingularValues());
            BasicLogger.debug("D", tmpExperimental.getD(), CONTEXT);
            BasicLogger.debug("Q1", tmpExperimental.getQ1(), CONTEXT);
            BasicLogger.debug("Q2", tmpExperimental.getQ2(), CONTEXT);
        }

        TestUtils.assertEquals(matrixA, tmpExperimental, CONTEXT);
    }

}<|MERGE_RESOLUTION|>--- conflicted
+++ resolved
@@ -116,13 +116,8 @@
         // Check that the, left and right, singular values are correct
         for (int ij = 0; ij < singularValues.length; ij++) {
             final double expected = singularValues.doubleValue(ij);
-<<<<<<< HEAD
-            final double leftActual = PrimitiveFunction.SQRT.invoke(PrimitiveFunction.ABS.invoke(leftD.doubleValue(ij, ij)));
-            final double rightActual = PrimitiveFunction.SQRT.invoke(PrimitiveFunction.ABS.invoke(rightD.doubleValue(ij, ij)));
-=======
             final double leftActual = PrimitiveMath.SQRT.invoke(PrimitiveMath.ABS.invoke(leftD.doubleValue(ij, ij)));
             final double rightActual = PrimitiveMath.SQRT.invoke(PrimitiveMath.ABS.invoke(rightD.doubleValue(ij, ij)));
->>>>>>> ee091eab
             TestUtils.assertEquals("Left " + ij, expected, leftActual, CONTEXT);
             TestUtils.assertEquals("Right " + ij, expected, rightActual, CONTEXT);
         }
