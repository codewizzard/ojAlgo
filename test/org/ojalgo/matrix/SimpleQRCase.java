/*
 * Copyright 1997-2019 Optimatika
 *
 * Permission is hereby granted, free of charge, to any person obtaining a copy
 * of this software and associated documentation files (the "Software"), to deal
 * in the Software without restriction, including without limitation the rights
 * to use, copy, modify, merge, publish, distribute, sublicense, and/or sell
 * copies of the Software, and to permit persons to whom the Software is
 * furnished to do so, subject to the following conditions:
 *
 * The above copyright notice and this permission notice shall be included in
 * all copies or substantial portions of the Software.
 *
 * THE SOFTWARE IS PROVIDED "AS IS", WITHOUT WARRANTY OF ANY KIND, EXPRESS OR
 * IMPLIED, INCLUDING BUT NOT LIMITED TO THE WARRANTIES OF MERCHANTABILITY,
 * FITNESS FOR A PARTICULAR PURPOSE AND NONINFRINGEMENT. IN NO EVENT SHALL THE
 * AUTHORS OR COPYRIGHT HOLDERS BE LIABLE FOR ANY CLAIM, DAMAGES OR OTHER
 * LIABILITY, WHETHER IN AN ACTION OF CONTRACT, TORT OR OTHERWISE, ARISING FROM,
 * OUT OF OR IN CONNECTION WITH THE SOFTWARE OR THE USE OR OTHER DEALINGS IN THE
 * SOFTWARE.
 */
package org.ojalgo.matrix;

import org.junit.jupiter.api.BeforeEach;
import org.junit.jupiter.api.Test;
import org.ojalgo.TestUtils;
import org.ojalgo.function.constant.PrimitiveMath;
import org.ojalgo.matrix.decomposition.QR;
import org.ojalgo.matrix.store.GenericDenseStore;
import org.ojalgo.matrix.store.MatrixStore;
import org.ojalgo.scalar.RationalNumber;
import org.ojalgo.type.context.NumberContext;

/**
 * Gilbert Strang, Linear Algebra and its Applications III, Problem 3.4.16
 *
 * @author apete
 */
public class SimpleQRCase extends BasicMatrixTest {

<<<<<<< HEAD
    private static final NumberContext DEFINITION = NumberContext.getGeneral(9).newScale(18);
=======
    private static final NumberContext DEFINITION = NumberContext.getGeneral(9).withScale(18);
>>>>>>> ee091eab

    public static RationalMatrix getOriginal() {
        final RationalMatrix tmpMtrx = RationalMatrix.FACTORY.rows(new double[][] { { 1.0, 1.0 }, { 2.0, 3.0 }, { 2.0, 1.0 } });
        return tmpMtrx.enforce(DEFINITION);
    }

    private static RationalMatrix getFactorQ() {
        final RationalMatrix tmpMtrx = RationalMatrix.FACTORY.rows(new double[][] { { 1.0 / 3.0, 0.0 }, { 2.0 / 3.0, 1.0 / PrimitiveMath.SQRT.invoke(2.0) },
                { 2.0 / 3.0, -1.0 / PrimitiveMath.SQRT.invoke(2.0) } });
        return tmpMtrx.enforce(DEFINITION);
    }

    private static RationalMatrix getFactorR() {
        final RationalMatrix tmpMtrx = RationalMatrix.FACTORY.rows(new double[][] { { 3.0, 3.0 }, { 0.0, PrimitiveMath.SQRT.invoke(2.0) } });
        return tmpMtrx.enforce(DEFINITION);
    }

    @Override
    @BeforeEach
    public void setUp() {

<<<<<<< HEAD
        evaluation = evaluation.newScale(9).newPrecision(15);
=======
        evaluation = evaluation.withScale(9).withPrecision(15);
>>>>>>> ee091eab

        rationalAA = SimpleQRCase.getFactorQ();
        rationalAX = SimpleQRCase.getFactorR();
        rationalAB = SimpleQRCase.getOriginal();

        rationlI = BasicMatrixTest.getIdentity(rationalAA.countRows(), rationalAA.countColumns(), evaluation);
        rationalSafe = BasicMatrixTest.getSafe(rationalAA.countRows(), rationalAA.countColumns(), evaluation);

        super.setUp();
    }

    @Test
    public void testData() {

        expMtrx = SimpleQRCase.getOriginal();
        final RationalMatrix tmpFactorQ = SimpleQRCase.getFactorQ();
        final RationalMatrix tmpFactorR = SimpleQRCase.getFactorR();
        actMtrx = tmpFactorQ.multiply(tmpFactorR);

        TestUtils.assertEquals(expMtrx, actMtrx, evaluation);
    }

    @Test
    public void testProblem() {

        // QR

        final QR<RationalNumber> tmpQR = QR.RATIONAL.make();
        tmpQR.decompose(GenericDenseStore.RATIONAL.copy(SimpleQRCase.getOriginal()));

        final MatrixStore<RationalNumber> tmpQ = tmpQR.getQ();
        final MatrixStore<RationalNumber> tmpR = tmpQR.getR();

        expMtrx = SimpleQRCase.getOriginal();
        actMtrx = RationalMatrix.FACTORY.copy(tmpQ.multiply(tmpR));

        TestUtils.assertEquals(expMtrx, actMtrx, evaluation);

        // Q

        expMtrx = SimpleQRCase.getFactorQ();
        actMtrx = RationalMatrix.FACTORY.copy(tmpQ);

        // TODO JUnitUtils.assertEquals(myExpected, myActual);

        // R

        expMtrx = SimpleQRCase.getFactorR();
        actMtrx = RationalMatrix.FACTORY.copy(tmpR);

        // TODO JUnitUtils.assertEquals(myExpected, myActual);
    }

}<|MERGE_RESOLUTION|>--- conflicted
+++ resolved
@@ -38,11 +38,7 @@
  */
 public class SimpleQRCase extends BasicMatrixTest {
 
-<<<<<<< HEAD
-    private static final NumberContext DEFINITION = NumberContext.getGeneral(9).newScale(18);
-=======
     private static final NumberContext DEFINITION = NumberContext.getGeneral(9).withScale(18);
->>>>>>> ee091eab
 
     public static RationalMatrix getOriginal() {
         final RationalMatrix tmpMtrx = RationalMatrix.FACTORY.rows(new double[][] { { 1.0, 1.0 }, { 2.0, 3.0 }, { 2.0, 1.0 } });
@@ -64,11 +60,7 @@
     @BeforeEach
     public void setUp() {
 
-<<<<<<< HEAD
-        evaluation = evaluation.newScale(9).newPrecision(15);
-=======
         evaluation = evaluation.withScale(9).withPrecision(15);
->>>>>>> ee091eab
 
         rationalAA = SimpleQRCase.getFactorQ();
         rationalAX = SimpleQRCase.getFactorR();
