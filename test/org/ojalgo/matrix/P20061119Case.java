/*
 * Copyright 1997-2019 Optimatika
 *
 * Permission is hereby granted, free of charge, to any person obtaining a copy
 * of this software and associated documentation files (the "Software"), to deal
 * in the Software without restriction, including without limitation the rights
 * to use, copy, modify, merge, publish, distribute, sublicense, and/or sell
 * copies of the Software, and to permit persons to whom the Software is
 * furnished to do so, subject to the following conditions:
 *
 * The above copyright notice and this permission notice shall be included in
 * all copies or substantial portions of the Software.
 *
 * THE SOFTWARE IS PROVIDED "AS IS", WITHOUT WARRANTY OF ANY KIND, EXPRESS OR
 * IMPLIED, INCLUDING BUT NOT LIMITED TO THE WARRANTIES OF MERCHANTABILITY,
 * FITNESS FOR A PARTICULAR PURPOSE AND NONINFRINGEMENT. IN NO EVENT SHALL THE
 * AUTHORS OR COPYRIGHT HOLDERS BE LIABLE FOR ANY CLAIM, DAMAGES OR OTHER
 * LIABILITY, WHETHER IN AN ACTION OF CONTRACT, TORT OR OTHERWISE, ARISING FROM,
 * OUT OF OR IN CONNECTION WITH THE SOFTWARE OR THE USE OR OTHER DEALINGS IN THE
 * SOFTWARE.
 */
package org.ojalgo.matrix;

import org.junit.jupiter.api.BeforeEach;
import org.junit.jupiter.api.Test;
import org.ojalgo.TestUtils;
import org.ojalgo.matrix.decomposition.Eigenvalue;
import org.ojalgo.matrix.store.PhysicalStore;
import org.ojalgo.matrix.store.PrimitiveDenseStore;
import org.ojalgo.type.context.NumberContext;

/**
 * <p>
 * Problem reported on the ojalgu-user mailing list. A user claimed that Colt, Jama & Mtj calculated
 * eigenvalue decompositions that do not satisfy: [A][V] = [D][V]
 * </p>
 * <p>
 * The problem/solution was that you have to compare [A][V] = [V][D] instead.
 * </p>
 * <p>
 * The supplied matrix did however cause other problems...
 * </p>
 * <p>
 * (2009-04-13, years later) Unfortunately I forgot to document what those other problems were. I assume the
 * matrix is just generally numerically difficult.
 * </p>
 *
 * @author apete
 */
public class P20061119Case extends BasicMatrixTest {

    private static final NumberContext DEFINITION = new NumberContext(7, 2);

    public static RationalMatrix getProblematic() {

        final RationalMatrix retVal = RationalMatrix.FACTORY.rows(new double[][] { { 9.28, 0.48, -2.72, 1.28, -8.32 }, { 4.48, 0.68, -6.52, 2.48, -1.12 },
                { -8.32, -0.12, 8.68, -2.32, 2.08 }, { 7.68, 0.88, -10.32, 3.68, -1.92 }, { -13.12, -1.92, 10.88, -5.12, 9.28 } });

        return retVal.enforce(DEFINITION);
    }

    @Override
    @BeforeEach
    public void setUp() {

<<<<<<< HEAD
        evaluation = NumberContext.getGeneral(8).newPrecision(14);
=======
        evaluation = NumberContext.getGeneral(8).withPrecision(14);
>>>>>>> ee091eab

        rationalAA = P20061119Case.getProblematic();
        rationalAX = BasicMatrixTest.getIdentity(rationalAA.countColumns(), rationalAA.countColumns(), DEFINITION);
        rationalAB = rationalAA;

        rationlI = BasicMatrixTest.getIdentity(rationalAA.countRows(), rationalAA.countColumns(), DEFINITION);
        rationalSafe = BasicMatrixTest.getSafe(rationalAA.countRows(), rationalAA.countColumns(), DEFINITION);

        super.setUp();
    }

    @Test
    public void testData() {
        TestUtils.assertEquals(true, P20061119Case.getProblematic().isSquare());
    }

    @Test
    public void testProblem() {

        final RationalMatrix tmpMatrix = P20061119Case.getProblematic();

        final Eigenvalue<Double> tmpEigenvalue = Eigenvalue.PRIMITIVE.make();
        final PhysicalStore<Double> tmpPrimitiveStore = PrimitiveDenseStore.FACTORY.copy(tmpMatrix);
        tmpEigenvalue.decompose(tmpPrimitiveStore);

        TestUtils.assertEquals(tmpPrimitiveStore, tmpEigenvalue, evaluation);
    }

}<|MERGE_RESOLUTION|>--- conflicted
+++ resolved
@@ -63,11 +63,7 @@
     @BeforeEach
     public void setUp() {
 
-<<<<<<< HEAD
-        evaluation = NumberContext.getGeneral(8).newPrecision(14);
-=======
         evaluation = NumberContext.getGeneral(8).withPrecision(14);
->>>>>>> ee091eab
 
         rationalAA = P20061119Case.getProblematic();
         rationalAX = BasicMatrixTest.getIdentity(rationalAA.countColumns(), rationalAA.countColumns(), DEFINITION);
